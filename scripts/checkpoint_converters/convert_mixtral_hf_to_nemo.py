# Copyright (c) 2023, NVIDIA CORPORATION.  All rights reserved.
#
# Licensed under the Apache License, Version 2.0 (the "License");
# you may not use this file except in compliance with the License.
# You may obtain a copy of the License at
#
#     http://www.apache.org/licenses/LICENSE-2.0
#
# Unless required by applicable law or agreed to in writing, software
# distributed under the License is distributed on an "AS IS" BASIS,
# WITHOUT WARRANTIES OR CONDITIONS OF ANY KIND, either express or implied.
# See the License for the specific language governing permissions and
# limitations under the License.

r"""
Conversion script to convert Huggingface Mixtral checkpoints into NeMo checkpoint.
  Example to run this conversion script:
    python3 convert_mixtral_hf_to_nemo.py \
     --input_name_or_path <path_to_mixtral_checkpoints_folder> \
     --output_path <path_to_output_nemo_file> 
"""

import json
import os
from argparse import ArgumentParser
from collections import OrderedDict
from pathlib import Path

import megatron.core.parallel_state as parallel_state
import torch
import torch.nn
from omegaconf import OmegaConf
from pytorch_lightning.core.saving import _load_state as ptl_load_state
from pytorch_lightning.trainer.trainer import Trainer
from transformers import AutoModelForCausalLM, AutoTokenizer

from nemo.collections.nlp.models.language_modeling.megatron_gpt_model import MegatronGPTModel
from nemo.collections.nlp.parts.nlp_overrides import (
    GradScaler,
    MegatronHalfPrecisionPlugin,
    NLPDDPStrategy,
    NLPSaveRestoreConnector,
    PipelineMixedPrecisionPlugin,
)
from nemo.utils import logging

torch.set_grad_enabled(False)


def get_args():
    parser = ArgumentParser()
    parser.add_argument(
        "--input_name_or_path", type=str, default=None, required=True, help="Path to Huggingface Mixtral checkpoints",
    )
    parser.add_argument("--output_path", type=str, default=None, required=True, help="Path to output .nemo file.")
    parser.add_argument("--precision", type=str, default="32", help="Model precision")
    parser.add_argument('--low-ram', action='store_true')
    parser.add_argument('--tmp-dir', default='/tmp/mixtral_ckpt_parts/')
    args = parser.parse_args()
    return args


def load_model(cls, checkpoint, strict, **kwargs):
    try:
        if 'cfg' in kwargs:
            model = ptl_load_state(cls, checkpoint, strict=strict, **kwargs)
        else:
            model = cls(cfg=checkpoint[cls.CHECKPOINT_HYPER_PARAMS_KEY], **kwargs)
            for name, module in model.named_parameters():
                if name in checkpoint['state_dict']:
                    module.data = checkpoint['state_dict'][name]
                    checkpoint['state_dict'].pop(name)
                else:
                    print(f"Unexpected key: {name} not in checkpoint but in model.")

            for name, buffer in model.named_buffers():
                if name in checkpoint['state_dict']:
                    buffer.data = checkpoint['state_dict'][name]
                    checkpoint['state_dict'].pop(name)

            if len(checkpoint['state_dict'].keys()) != 0:
                raise RuntimeError(
                    f"Additional keys: {checkpoint['state_dict'].keys()} in checkpoint but not in model."
                )

            # register the artifacts
            cfg = checkpoint[cls.CHECKPOINT_HYPER_PARAMS_KEY]
            assert os.path.exists(
                cfg.tokenizer.model
            ), f"Expected cfg.tokenizer.model {cfg.tokenizer.model} to be present"
            if cfg.tokenizer.model is not None:
                model.register_artifact("tokenizer.tokenizer_model", cfg.tokenizer.model)
            if cfg.tokenizer.vocab_file is not None:
                model.register_artifact("tokenizer.vocab_file", cfg.tokenizer.vocab_file)
            if cfg.tokenizer.merge_file is not None:
                model.register_artifact("tokenizer.merge_file", cfg.tokenizer.merge_file)
    finally:
        cls._set_model_restore_state(is_being_restored=False)
    return model


def load_config(mixtral_config, tokenizer_path):
    nemo_config = OmegaConf.load(
        os.path.join(os.path.dirname(__file__), '../../examples/nlp/language_modeling/conf/megatron_llama_config.yaml')
    ).model
    nemo_config.encoder_seq_length = mixtral_config['max_position_embeddings']
    nemo_config.num_layers = int(mixtral_config['num_hidden_layers'])
    nemo_config.hidden_size = mixtral_config['hidden_size']
    nemo_config.ffn_hidden_size = mixtral_config['intermediate_size']
    nemo_config.num_attention_heads = mixtral_config['num_attention_heads']
    nemo_config.max_position_embeddings = mixtral_config['max_position_embeddings']
    nemo_config.init_method_std = mixtral_config['initializer_range']
    # RMSNorm's epsilon.
    nemo_config.layernorm_epsilon = mixtral_config['rms_norm_eps']
    nemo_config.normalization = 'rmsnorm'
    nemo_config.micro_batch_size = 1
    nemo_config.global_batch_size = 1
    nemo_config.expert_model_parallel_size = 1

    if 'num_key_value_heads' in mixtral_config:
        nemo_config.num_query_groups = mixtral_config['num_key_value_heads']

    nemo_config.num_moe_experts = int(mixtral_config['num_local_experts'])
    assert nemo_config.num_moe_experts > 0, "num_experts must be greater than zero."
    nemo_config.moe_router_topk = int(mixtral_config['num_experts_per_tok'])
    assert nemo_config.moe_router_topk > 0, "moe_router_topk must be greater than zero."
    nemo_config.use_cpu_initialization = True
    # Mixtral uses SiLU, but it is the same as swish with beta = 1.
    nemo_config.activation = 'fast-swiglu'

    nemo_config.tokenizer.model = tokenizer_path
    # TODO(@akoumparouli): rope_scaling.
    nemo_config['rotary_base'] = mixtral_config['rope_theta']

    base = 128
    while mixtral_config['vocab_size'] % base != 0:
        base //= 2
    nemo_config.make_vocab_size_divisible_by = base

    return nemo_config


def load_hf_model_args(in_dir):
    params_file = os.path.join(in_dir, 'config.json')
    assert os.path.exists(params_file)
    with open(params_file, 'r') as fp:
        model_args = json.load(fp)
    return model_args


def load_mixtral_ckpt(in_dir, load_model=True):
    model_args = load_hf_model_args(in_dir)
    ckpt = None
    if load_model:
        model = AutoModelForCausalLM.from_pretrained(in_dir, torch_dtype='auto')
        ckpt = model.state_dict()

    tokenizer = AutoTokenizer.from_pretrained(in_dir)
    assert tokenizer.vocab_size == model_args['vocab_size']
    return model_args, ckpt, tokenizer


def make_trainer(args, nemo_config):
    model_args, ckpt, tokenizer = load_mixtral_ckpt(args.input_name_or_path, load_model=False)
    nemo_config = load_config(model_args, tokenizer.vocab_file)

    if args.precision in ["32", "16"]:
        precision = int(float(args.precision))
    elif args.precision in ["bf16", "bf16-mixed"]:
        if torch.cuda.is_available() and torch.cuda.is_bf16_supported():
            precision = args.precision
        else:
            logging.warning("BF16 is not supported on this device. Using FP16 instead.")
            precision = args.precision[2:]  # prune bf in string
    else:
        precision = args.precision

    plugins = []
    if precision in [16, '16', 'bf16', '16-mixed', 'bf16-mixed']:
        scaler = None
        if precision in [16, '16', '16-mixed']:
            scaler = GradScaler(
                init_scale=nemo_config.get('native_amp_init_scale', 2 ** 32),
                growth_interval=nemo_config.get('native_amp_growth_interval', 1000),
                hysteresis=nemo_config.get('hysteresis', 2),
            )
            # MixedPrecisionPlugin in PTL >= 2.0 requires precision to be 16-mixed or bf16-mixed
            plugin_precision = '16-mixed'
        else:
            plugin_precision = 'bf16-mixed'

        if nemo_config.get('megatron_amp_O2', False):
            plugins.append(MegatronHalfPrecisionPlugin(precision=plugin_precision, device='cuda', scaler=scaler))
        else:
            plugins.append(PipelineMixedPrecisionPlugin(precision=plugin_precision, device='cuda', scaler=scaler))

    if precision == 32:
        dtype = torch.float32
    elif precision in [16, "16", "16-mixed"]:
        dtype = torch.float16
    elif precision in ["bf16", "bf16-mixed"]:
        dtype = torch.bfloat16
    else:
        dtype = torch.float32  # fallback

    nemo_config.precision = precision
    print(f"nemo_config: {nemo_config}")

<<<<<<< HEAD
    trainer = Trainer(plugins=plugins, accelerator='cpu', precision=precision, strategy=NLPDDPStrategy())
    return trainer, dtype


def convert(args):
    logging.info(f"loading checkpoint {args.input_name_or_path}")

    model_args, ckpt, tokenizer = load_mixtral_ckpt(args.input_name_or_path)
    nemo_config = load_config(model_args, tokenizer.vocab_file)
=======
    trainer = Trainer(plugins=plugins, accelerator='cpu', strategy=NLPDDPStrategy())
>>>>>>> e9d82665

    hidden_size = nemo_config.hidden_size
    head_num = nemo_config.num_attention_heads
    head_size = hidden_size // head_num
    num_layers = nemo_config.num_layers

    mcore_gpt = nemo_config.mcore_gpt

    assert mcore_gpt == nemo_config.get(
        'transformer_engine', False
    ), "mcore_gpt transformer_engine must be enabled (or disabled) together."

    checkpoint = OrderedDict()
    checkpoint['state_dict'] = OrderedDict()

    embed_weight = ckpt[f'model.embed_tokens.weight']
    if mcore_gpt:
        embed_weights_base_name = f'model.embedding.word_embeddings.weight'
    else:
        embed_weights_base_name = f'model.language_model.embedding.word_embeddings.weight'
    checkpoint['state_dict'][embed_weights_base_name] = embed_weight

    if nemo_config.num_query_groups is None or nemo_config.num_query_groups == head_num:
        num_query_groups = head_num
    else:
        num_query_groups = nemo_config.num_query_groups
        assert head_num % num_query_groups == 0, 'head_num must be divisible by num_query_groups'
    if mcore_gpt:
        assert nemo_config.activation.startswith('fast-'), 'mcore only supports fast version of gated linear unit.'

    yield checkpoint
    checkpoint = OrderedDict()
    checkpoint['state_dict'] = OrderedDict()

    for l in range(int(num_layers)):
        print(f"converting layer {l}")
        old_tensor_shape = ckpt[f'model.layers.{l}.self_attn.q_proj.weight'].size()
        new_q_tensor_shape = (head_num, head_size) + old_tensor_shape[1:]
        new_kv_tensor_shape = (num_query_groups, head_size) + old_tensor_shape[1:]

        q = ckpt[f'model.layers.{l}.self_attn.q_proj.weight'].view(*new_q_tensor_shape)
        k = ckpt[f'model.layers.{l}.self_attn.k_proj.weight'].view(*new_kv_tensor_shape)
        v = ckpt[f'model.layers.{l}.self_attn.v_proj.weight'].view(*new_kv_tensor_shape)

        heads_per_group = head_num // num_query_groups
        qkv_weights_l = []
        for i in range(num_query_groups):
            qkv_weights_l.append(q[i * heads_per_group : (i + 1) * heads_per_group, :, :])
            qkv_weights_l.append(k[i : i + 1, :, :])
            qkv_weights_l.append(v[i : i + 1, :, :])
        qkv_weights = torch.cat(qkv_weights_l)
        qkv_weights = qkv_weights.reshape([head_size * (head_num + 2 * num_query_groups), hidden_size])
        if mcore_gpt:
            qkv_weights_base_name = f'model.decoder.layers.{l}.self_attention.linear_qkv.weight'
        else:
            qkv_weights_base_name = f'model.language_model.encoder.layers.{l}.self_attention.query_key_value.weight'
        checkpoint['state_dict'][qkv_weights_base_name] = qkv_weights

        # attention dense
        o_weight = ckpt[f'model.layers.{l}.self_attn.o_proj.weight']
        if mcore_gpt:
            o_weight_base_name = f'model.decoder.layers.{l}.self_attention.linear_proj.weight'
        else:
            o_weight_base_name = f'model.language_model.encoder.layers.{l}.self_attention.dense.weight'
        checkpoint['state_dict'][o_weight_base_name] = o_weight

        # # MLP
        # Handle gate
        moe_gate = ckpt[f'model.layers.{l}.block_sparse_moe.gate.weight']
        if mcore_gpt:
            moe_gate_name = f'model.decoder.layers.{l}.mlp.router.weight'
        else:
            raise Exception("not implemented")
        checkpoint['state_dict'][moe_gate_name] = moe_gate
        # Handle experts
        for i in range(nemo_config.num_moe_experts):
            gate_proj = ckpt[f'model.layers.{l}.block_sparse_moe.experts.{i}.w1.weight']
            up_proj = ckpt[f'model.layers.{l}.block_sparse_moe.experts.{i}.w3.weight']
            if mcore_gpt:
                mlp_down_base_name = f'model.decoder.layers.{l}.mlp.experts.local_experts.{i}.linear_fc1.weight'
            else:
                raise Exception("not implemented")
            mlp_down_weight = torch.cat((gate_proj, up_proj), axis=0)
            checkpoint['state_dict'][mlp_down_base_name] = mlp_down_weight

            mlp_up_weight = ckpt[f'model.layers.{l}.block_sparse_moe.experts.{i}.w2.weight']
            if mcore_gpt:
                mlp_up_base_name = f'model.decoder.layers.{l}.mlp.experts.local_experts.{i}.linear_fc2.weight'
            else:
                raise Exception("not implemented")
            checkpoint['state_dict'][mlp_up_base_name] = mlp_up_weight

        # LayerNorm
        input_ln_weight = ckpt[f'model.layers.{l}.input_layernorm.weight']

        if mcore_gpt:
            input_ln_base_name = f'model.decoder.layers.{l}.self_attention.linear_qkv.layer_norm_weight'
        else:
            input_ln_base_name = f'model.language_model.encoder.layers.{l}.input_layernorm.weight'
        checkpoint['state_dict'][input_ln_base_name] = input_ln_weight

        post_attn_ln_weight = ckpt[f'model.layers.{l}.post_attention_layernorm.weight']
        if mcore_gpt:
            # @akoumparouli: switch to the following once TE supports MoE.
            # post_attn_ln_base_name = f'model.decoder.layers.{l}.mlp.linear_fc1.layer_norm_weight'
            post_attn_ln_base_name = f'model.decoder.layers.{l}.pre_mlp_layernorm.weight'
        else:
            post_attn_ln_base_name = f'model.language_model.encoder.layers.{l}.post_attention_layernorm.weight'
        checkpoint['state_dict'][post_attn_ln_base_name] = post_attn_ln_weight

        print(f"done layer {l}")

        yield checkpoint
        checkpoint = OrderedDict()
        checkpoint['state_dict'] = OrderedDict()

    final_ln_weight = ckpt[f'model.norm.weight']
    if mcore_gpt:
        final_ln_base_name = f'model.decoder.final_layernorm.weight'
    else:
        final_ln_base_name = f'model.language_model.encoder.final_layernorm.weight'
    checkpoint['state_dict'][final_ln_base_name] = final_ln_weight

    output_layer_weight = ckpt[f'lm_head.weight']
    if mcore_gpt:
        output_layer_base_name = f'model.output_layer.weight'
    else:
        output_layer_base_name = f'model.language_model.output_layer.weight'
    checkpoint['state_dict'][output_layer_base_name] = output_layer_weight

    checkpoint[MegatronGPTModel.CHECKPOINT_HYPER_PARAMS_KEY] = nemo_config
    yield checkpoint
    del ckpt


def merge(a: dict, b: dict, path=[]):
    is_dict = lambda x: isinstance(x, OrderedDict) or isinstance(x, dict)
    for key in b:
        if key in a:
            if is_dict(a[key]) and is_dict(b[key]):
                merge(a[key], b[key], path + [str(key)])
            elif a[key] != b[key]:
                raise Exception('Value conflict: ' + '.'.join(path + [str(key)]))
        else:
            a[key] = b[key]
    return a


def save_to_nemo(args, checkpoint):

    logging.info(f"loading checkpoint {args.input_name_or_path}")
    model_args, ckpt, tokenizer = load_mixtral_ckpt(args.input_name_or_path, load_model=False)
    nemo_config = load_config(model_args, tokenizer.vocab_file)
    trainer, dtype = make_trainer(args, nemo_config)

    checkpoint[MegatronGPTModel.CHECKPOINT_HYPER_PARAMS_KEY] = nemo_config
    checkpoint[MegatronGPTModel.CHECKPOINT_HYPER_PARAMS_KEY].use_cpu_initialization = True
    checkpoint[MegatronGPTModel.CHECKPOINT_HYPER_PARAMS_KEY].perform_initialization = False

    if nemo_config.get('megatron_amp_O2', False):
        keys = list(checkpoint['state_dict'].keys())
        for key in keys:
            checkpoint['state_dict'][key.replace('model.', 'model.module.', 1)] = checkpoint['state_dict'].pop(key)

    model = load_model(MegatronGPTModel, checkpoint, strict=False, trainer=trainer)

    model._save_restore_connector = NLPSaveRestoreConnector()

    # cast to target precision and disable cpu init
    model = model.to(dtype=dtype)
    model.cfg.use_cpu_initialization = False

    model.save_to(args.output_path)
    logging.info(f'NeMo model saved to: {args.output_path}')


if __name__ == '__main__':
    args = get_args()
    if args.low_ram:
        os.makedirs(args.tmp_dir, exist_ok=True)

    parallel_state.set_expert_model_parallel_world_size(1)
    checkpoint = OrderedDict()
    for i, ckpt_part in enumerate(convert(args)):
        if args.low_ram:
            torch.save(ckpt_part, f'{args.tmp_dir}/nemo_ckpt_part_{i}.pth')
        else:
            checkpoint = merge(checkpoint, ckpt_part)

    if args.low_ram:
        print("Loading partial checkpoints")
        for path in map(str, Path(args.tmp_dir).rglob("*.pth")):
            print(f"Loading checkpoint: {path}")
            checkpoint = merge(checkpoint, torch.load(path, mmap=True))

    save_to_nemo(args, checkpoint)<|MERGE_RESOLUTION|>--- conflicted
+++ resolved
@@ -206,8 +206,7 @@
     nemo_config.precision = precision
     print(f"nemo_config: {nemo_config}")
 
-<<<<<<< HEAD
-    trainer = Trainer(plugins=plugins, accelerator='cpu', precision=precision, strategy=NLPDDPStrategy())
+    trainer = Trainer(plugins=plugins, accelerator='cpu', strategy=NLPDDPStrategy())
     return trainer, dtype
 
 
@@ -216,9 +215,6 @@
 
     model_args, ckpt, tokenizer = load_mixtral_ckpt(args.input_name_or_path)
     nemo_config = load_config(model_args, tokenizer.vocab_file)
-=======
-    trainer = Trainer(plugins=plugins, accelerator='cpu', strategy=NLPDDPStrategy())
->>>>>>> e9d82665
 
     hidden_size = nemo_config.hidden_size
     head_num = nemo_config.num_attention_heads
