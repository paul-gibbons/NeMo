--- conflicted
+++ resolved
@@ -245,7 +245,6 @@
             or (self.dim_head > 160 or (self.dim_head % 8) != 0)
             or mask is not None
         ):
-
             # original implementation
             # b n (h d) -> (b h) n d
             q = rearrange_heads_outer(q, h)
@@ -333,40 +332,29 @@
         self.norm2 = nn.LayerNorm(dim)
         self.norm3 = nn.LayerNorm(dim)
         self.use_checkpoint = use_checkpoint
-        if self.use_checkpoint:
-            print(f"{self.__class__.__name__} is using checkpointing")
-
-<<<<<<< HEAD
-    def forward(self, x, context=None):
+
+    def forward(self, x, context=None, additional_tokens=None, n_times_crossframe_attn_in_self=0):
+        kwargs = {"x": x}
+
+        if context is not None:
+            kwargs.update({"context": context})
+        if additional_tokens is not None:
+            kwargs.update({"additional_tokens": additional_tokens})
+
+        if n_times_crossframe_attn_in_self:
+            kwargs.update({"n_times_crossframe_attn_in_self": n_times_crossframe_attn_in_self})
+
         if self.use_checkpoint:
             return checkpoint(self._forward, (x, context), self.parameters(), self.use_checkpoint)
         else:
             return self._forward(x, context)
-=======
-    def forward(self, x, context=None, additional_tokens=None, n_times_crossframe_attn_in_self=0):
-        kwargs = {"x": x}
-
-        if context is not None:
-            kwargs.update({"context": context})
-
-        if additional_tokens is not None:
-            kwargs.update({"additional_tokens": additional_tokens})
-
-        if n_times_crossframe_attn_in_self:
-            kwargs.update({"n_times_crossframe_attn_in_self": n_times_crossframe_attn_in_self})
-        return checkpoint(self._forward, (x, context), self.parameters(), self.use_checkpoint)
->>>>>>> 2dde4bfe
 
     def _forward(self, x, context=None, additional_tokens=None, n_times_crossframe_attn_in_self=0):
-        x = (
-            self.attn1(
-                self.norm1(x),
-                context=context if self.disable_self_attn else None,
-                additional_tokens=additional_tokens,
-                n_times_crossframe_attn_in_self=n_times_crossframe_attn_in_self if not self.disable_self_attn else 0,
-            )
-            + x
-        )
+        x = self.attn1(self.norm1(x),
+                       context=context if self.disable_self_attn else None,
+                       additional_tokens=additional_tokens,
+                       n_times_crossframe_attn_in_self=n_times_crossframe_attn_in_self if not self.disable_self_attn else 0,
+                       ) + x
         x = self.attn2(self.norm2(x), context=context, additional_tokens=additional_tokens) + x
         x = self.ff(self.norm3(x)) + x
         return x
@@ -401,7 +389,7 @@
 
         if exists(context_dim) and not isinstance(context_dim, (list, ListConfig)):
             context_dim = [context_dim]
-        if exists(context_dim) and isinstance(context_dim, list):
+        elif exists(context_dim) and isinstance(context_dim, list):
             if depth != len(context_dim):
                 print(
                     f"WARNING: {self.__class__.__name__}: Found context dims {context_dim} of depth {len(context_dim)}, "
