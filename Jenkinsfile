pipeline {
  agent {
        docker {
          image 'nvcr.io/nvidia/pytorch:23.09-py3'
          args '--device=/dev/nvidia0 --gpus all --user 0:128 -v /home/TestData:/home/TestData -v $HOME/.cache:/root/.cache --shm-size=8g --env TRANSFORMERS_OFFLINE=1 --env HYDRA_FULL_ERROR=1'
        }
  }
  options {
    timeout(time: 8, unit: 'HOURS')
    disableConcurrentBuilds(abortPrevious: true)
  }

  stages {

    stage('Add git safe directory'){
      steps{
        sh 'git config --global --add safe.directory /var/lib/jenkins/workspace/NeMo_$GIT_BRANCH'
        sh 'git config --global --add safe.directory /raid/JenkinsWorkDir/workspace/NeMo_$GIT_BRANCH'
        sh 'git config --global --add safe.directory /mnt/D3/JenkinsWorkDir/workspace/NeMo_$GIT_BRANCH'
      }
    }

    stage('nvidia-smi'){
      steps{
        sh 'nvidia-smi'
      }
    }

    stage('PyTorch version') {
      steps {
        sh 'python -c "import torch; print(torch.__version__)"'
        sh 'python -c "import torchvision; print(torchvision.__version__)"'
      }
    }

    stage('Install test requirements') {
      steps {
        sh 'apt-get update && apt-get install -y bc && pip install -r requirements/requirements_test.txt'
      }
    }

    stage('Code formatting checks') {
      steps {
        sh 'python setup.py style'
      }
    }

    stage('Copyright Headers check') {
      steps {
        sh 'python tests/check_copyright_header.py --dir .'
      }
    }

    stage('NeMo Installation') {
      steps {
        sh './reinstall.sh release'
      }
    }

    // megatron-core 0.3 has been pinned in the requirements, this should not be needed on r1.21.0
    // stage('Megatron Core installation') {
    //   steps {
    //     // pinned MCore https://github.com/NVIDIA/Megatron-LM/commit/ab0336a5c8eab77aa74ae604ba1e73decbf6d560
    //     // ToT for 23.08 branch
    //     sh 'git clone https://github.com/NVIDIA/Megatron-LM.git && \
    //         cd Megatron-LM && \
    //         git checkout ab0336a5c8eab77aa74ae604ba1e73decbf6d560 && \
    //         pip install -e .'
    //   }
    // }


    stage('PyTorch Lightning version') {
      steps {
        sh 'python -c "import pytorch_lightning; print(pytorch_lightning.__version__)"'
      }
    }

    stage('PyTorch Lightning DDP Checks') {
      steps {
        sh 'CUDA_VISIBLE_DEVICES="0,1" python "tests/core_ptl/check_for_ranks.py"'
      }
    }

    stage('Basic Import Checks') {
      steps {
        sh 'python -c "import nemo.collections.asr as nemo_asr"'
        sh 'python -c "import nemo.collections.nlp as nemo_nlp"'
        sh 'python -c "import nemo.collections.tts as nemo_tts"'
      }
    }
    stage('L0: Unit Tests GPU') {
      steps {
        sh 'NEMO_NUMBA_MINVER=0.53 pytest -m "not pleasefixme" --with_downloads'
      }
    }

    stage('L0: Unit Tests CPU') {
      when {
        anyOf {
          branch 'r1.21.0'
          changeRequest target: 'r1.21.0'
        }
      }
      steps {
        sh 'CUDA_VISIBLE_DEVICES="" NEMO_NUMBA_MINVER=0.53 pytest -m "not pleasefixme" --cpu --with_downloads --relax_numba_compat'
      }
    }

    // TODO: this requires TE >= v0.11 which is not available in 23.06.
    //        please uncomment this test once mcore CI is ready.
    stage('L2: Community LLM Checkpoints tests') {
      when {
        anyOf {
          branch 'r1.21.0'
          changeRequest target: 'r1.21.0'
        }
      }
      failFast true
      parallel {
        stage('Llama') {
          steps {
            sh 'CUDA_VISIBLE_DEVICES=0 python scripts/nlp_language_modeling/convert_hf_llama_to_nemo.py \
            --in-file=/home/TestData/nlp/megatron_llama/llama-ci-hf \
            --out-file=/home/TestData/nlp/megatron_llama/ci.nemo \
            --precision=16'
            sh 'rm -f /home/TestData/nlp/megatron_llama/ci.nemo'
          }
        }
        stage('StarCoder') {
          steps {
            sh 'python scripts/nlp_language_modeling/convert_starcoder_hf_to_nemo.py \
            --config examples/nlp/language_modeling/conf/megatron_gpt_config.yaml \
            --input /home/TestData/nlp/megatron_gpt/starcoder-ci-hf \
            --output /home/TestData/nlp/megatron_gpt/starcoder-ci-hf'
            sh 'rm -f /home/TestData/nlp/megatron_gpt/starcoder-ci-hf/megatron_starcoder_tp1_pp1.nemo'
          }
        }
      }
    }

    stage('L2: ASR dev run') {
      when {
        anyOf {
          branch 'r1.21.0'
          changeRequest target: 'r1.21.0'
        }
      }
      failFast true
      parallel {
        stage('Speech to Text') {
          steps {
            sh 'python examples/asr/asr_ctc/speech_to_text_ctc.py \
            model.train_ds.manifest_filepath=/home/TestData/an4_dataset/an4_train.json \
            model.validation_ds.manifest_filepath=/home/TestData/an4_dataset/an4_val.json \
            trainer.devices=[0] \
            trainer.accelerator="gpu" \
            +trainer.fast_dev_run=True \
            exp_manager.exp_dir=examples/asr/speech_to_text_results'
            sh 'rm -rf examples/asr/speech_to_text_results'
          }
        }

        stage('Speech to Text WPE - CitriNet') {
          steps {
            sh 'python examples/asr/asr_ctc/speech_to_text_ctc_bpe.py \
            --config-path="../conf/citrinet/" --config-name="config_bpe" \
            model.train_ds.manifest_filepath=/home/TestData/an4_dataset/an4_train.json \
            model.validation_ds.manifest_filepath=/home/TestData/an4_dataset/an4_val.json \
            model.tokenizer.dir="/home/TestData/asr_tokenizers/an4_wpe_128/" \
            model.tokenizer.type="wpe" \
            trainer.devices=[1] \
            trainer.accelerator="gpu" \
            +trainer.fast_dev_run=True \
            exp_manager.exp_dir=examples/asr/speech_to_text_wpe_results'
            sh 'rm -rf examples/asr/speech_to_text_wpe_results'
          }
        }

        stage('Speech Pre-training - CitriNet') {
          steps {
            sh 'python examples/asr/speech_pretraining/speech_pre_training.py \
            --config-path="../conf/ssl/citrinet/" --config-name="citrinet_ssl_ci" \
            model.train_ds.manifest_filepath=/home/TestData/an4_dataset/an4_train.json \
            model.validation_ds.manifest_filepath=/home/TestData/an4_dataset/an4_val.json \
            trainer.devices=[1] \
            trainer.accelerator="gpu" \
            +trainer.fast_dev_run=True \
            exp_manager.exp_dir=examples/asr/speech_pre_training_results'
            sh 'rm -rf examples/asr/speech_pre_training_results'
          }
        }

        stage('Speech To Text Finetuning') {
          steps {
            sh 'python examples/asr/speech_to_text_finetune.py \
            --config-path="conf" --config-name="speech_to_text_finetune" \
            model.train_ds.manifest_filepath=/home/TestData/an4_dataset/an4_train.json \
            model.validation_ds.manifest_filepath=/home/TestData/an4_dataset/an4_val.json \
            init_from_nemo_model=/home/TestData/asr/stt_en_fastconformer_transducer_large.nemo \
            model.tokenizer.update_tokenizer=False \
            trainer.devices=[1] \
            trainer.accelerator="gpu" \
            +trainer.fast_dev_run=True \
            exp_manager.exp_dir=examples/asr/speech_finetuning_results'
            sh 'rm -rf examples/asr/speech_finetuning_results'
          }
        }

        // TODO: Please Fix Me
        // Error locating target 'nemo.collections.asr.modules.wav2vec_modules.ConvFeatureEncoder', see chained exception above.
        // stage('L2: Speech Pre-training - Wav2Vec') {
        //   steps {
        //     sh 'python examples/asr/speech_pretraining/speech_pre_training.py \
        //     --config-path="../conf/ssl/wav2vec/" --config-name="wav2vec_ci" \
        //     model.train_ds.manifest_filepath=/home/TestData/an4_dataset/an4_train.json \
        //     model.validation_ds.manifest_filepath=/home/TestData/an4_dataset/an4_val.json \
        //     trainer.devices=[1] \
        //     trainer.accelerator="gpu" \
        //     +trainer.fast_dev_run=True \
        //     exp_manager.exp_dir=examples/asr/speech_pre_training_results'
        //     sh 'rm -rf examples/asr/speech_pre_training_results'
        //   }
        // }

        stage('L2: Speech to Text WPE - Conformer') {
          steps {
            sh 'python examples/asr/asr_ctc/speech_to_text_ctc_bpe.py \
            --config-path="../conf/conformer" --config-name="conformer_ctc_bpe" \
            model.train_ds.manifest_filepath=/home/TestData/an4_dataset/an4_train.json \
            model.validation_ds.manifest_filepath=/home/TestData/an4_dataset/an4_val.json \
            model.tokenizer.dir="/home/TestData/asr_tokenizers/an4_wpe_128/" \
            model.tokenizer.type="wpe" \
            model.train_ds.batch_size=4 \
            model.validation_ds.batch_size=4 \
            trainer.devices=[1] \
            trainer.accelerator="gpu" \
            +trainer.fast_dev_run=True \
            exp_manager.exp_dir=examples/asr/speech_to_text_wpe_conformer_results'
            sh 'rm -rf examples/asr/speech_to_text_wpe_conformer_results'
          }
        }
      }
    }

    stage('L2: ASR dev run - part two') {
      when {
        anyOf {
          branch 'r1.21.0'
          changeRequest target: 'r1.21.0'
        }
      }
      failFast true
      parallel {
        stage('L2: Speech to Text WPE - Squeezeformer') {
          steps {
            sh 'python examples/asr/asr_ctc/speech_to_text_ctc_bpe.py \
            --config-path="../conf/squeezeformer" --config-name="squeezeformer_ctc_bpe" \
            model.train_ds.manifest_filepath=/home/TestData/an4_dataset/an4_train.json \
            model.validation_ds.manifest_filepath=/home/TestData/an4_dataset/an4_val.json \
            model.tokenizer.dir="/home/TestData/asr_tokenizers/an4_wpe_128/" \
            model.tokenizer.type="wpe" \
            model.encoder.d_model=144 \
            model.train_ds.batch_size=4 \
            model.validation_ds.batch_size=4 \
            trainer.devices=[0] \
            trainer.accelerator="gpu" \
            +trainer.fast_dev_run=True \
            exp_manager.exp_dir=examples/asr/speech_to_text_wpe_squeezeformer_results'
            sh 'rm -rf examples/asr/speech_to_text_wpe_squeezeformer_results'
          }
        }
      }
    }

    stage('L2: Speech to Text EMA') {
      when {
        anyOf {
          branch 'r1.21.0'
          changeRequest target: 'r1.21.0'
        }
      }
      steps {
        sh 'python examples/asr/asr_ctc/speech_to_text_ctc.py \
        model.train_ds.manifest_filepath=/home/TestData/an4_dataset/an4_train.json \
        model.validation_ds.manifest_filepath=/home/TestData/an4_dataset/an4_val.json \
        trainer.devices=2 \
        trainer.accelerator="gpu" \
        +trainer.fast_dev_run=True \
        +exp_manager.ema.enable=True \
        exp_manager.exp_dir=examples/asr/speech_to_text_results'
        sh 'rm -rf examples/asr/speech_to_text_results'
      }

    }

    stage('L2: Speaker dev run') {
      when {
        anyOf {
          branch 'r1.21.0'
          changeRequest target: 'r1.21.0'
        }
      }
      failFast true
      parallel {
        stage('Speaker Recognition') {
          steps {
            sh 'python examples/speaker_tasks/recognition/speaker_reco.py \
            model.train_ds.batch_size=10 \
            model.validation_ds.batch_size=2 \
            model.train_ds.manifest_filepath=/home/TestData/an4_speaker/train.json \
            model.validation_ds.manifest_filepath=/home/TestData/an4_speaker/dev.json \
            model.decoder.num_classes=2 \
            trainer.max_epochs=10 \
            trainer.devices=[1] \
            trainer.accelerator="gpu" \
            +trainer.fast_dev_run=True \
            exp_manager.exp_dir=examples/speaker_tasks/recognition/speaker_recognition_results'
            sh 'rm -rf examples/speaker_tasks/recognition/speaker_recognition_results'
          }
        }

        stage('Speaker Diarization') {
          steps {
            sh 'python examples/speaker_tasks/diarization/neural_diarizer/multiscale_diar_decoder.py \
            model.diarizer.speaker_embeddings.model_path=titanet_large \
            model.train_ds.batch_size=5 \
            model.validation_ds.batch_size=5 \
            model.train_ds.emb_dir=examples/speaker_tasks/diarization/speaker_diarization_results \
            model.validation_ds.emb_dir=examples/speaker_tasks/diarization/speaker_diarization_results \
            model.train_ds.manifest_filepath=/home/TestData/an4_diarizer/simulated_train/msdd_data.50step.json \
            model.validation_ds.manifest_filepath=/home/TestData/an4_diarizer/simulated_valid/msdd_data.50step.json \
            trainer.devices=[1] \
            trainer.accelerator="gpu" \
            +trainer.fast_dev_run=True \
            exp_manager.exp_dir=examples/speaker_tasks/diarization/speaker_diarization_results'
            sh 'rm -rf examples/speaker_tasks/diarization/speaker_diarization_results'
          }
        }

        stage('Speech to Label') {
          steps {
            sh 'python examples/asr/speech_classification/speech_to_label.py \
            model.train_ds.manifest_filepath=/home/TestData/speech_commands/train_manifest.json \
            model.validation_ds.manifest_filepath=/home/TestData/speech_commands/test_manifest.json \
            model.test_ds.manifest_filepath=/home/TestData/speech_commands/test_manifest.json \
            trainer.devices=[1] \
            trainer.accelerator="gpu" \
            +trainer.fast_dev_run=True \
            model.preprocessor._target_=nemo.collections.asr.modules.AudioToMelSpectrogramPreprocessor \
            ~model.preprocessor.window_size \
            ~model.preprocessor.window_stride \
            ~model.preprocessor.window \
            ~model.preprocessor.n_mels \
            ~model.preprocessor.n_mfcc \
            ~model.preprocessor.n_fft \
            exp_manager.exp_dir=examples/asr/speech_to_label_results'
            sh 'rm -rf examples/asr/speech_to_label_results'
          }
        }

        stage('Speaker Diarization with ASR Inference') {
          steps {
            sh 'python examples/speaker_tasks/diarization/clustering_diarizer/offline_diar_with_asr_infer.py \
	        diarizer.manifest_filepath=/home/TestData/an4_diarizer/an4_manifest.json \
            diarizer.speaker_embeddings.model_path=/home/TestData/an4_diarizer/spkr.nemo \
            diarizer.speaker_embeddings.parameters.save_embeddings=True \
            diarizer.speaker_embeddings.parameters.window_length_in_sec=[1.5] \
            diarizer.speaker_embeddings.parameters.shift_length_in_sec=[0.75] \
            diarizer.speaker_embeddings.parameters.multiscale_weights=[1.0] \
            diarizer.asr.model_path=QuartzNet15x5Base-En \
            diarizer.asr.parameters.asr_based_vad=True \
            diarizer.out_dir=examples/speaker_tasks/diarization/speaker_diarization_asr_results'
            sh 'rm -rf examples/speaker_tasks/diarization/speaker_diarization_asr_results'
          }
        }

        stage('Clustering Diarizer Inference') {
          steps {
            sh 'python examples/speaker_tasks/diarization/clustering_diarizer/offline_diar_infer.py \
	        diarizer.manifest_filepath=/home/TestData/an4_diarizer/an4_manifest.json \
            diarizer.speaker_embeddings.model_path=/home/TestData/an4_diarizer/spkr.nemo \
            diarizer.speaker_embeddings.parameters.save_embeddings=True \
            diarizer.speaker_embeddings.parameters.window_length_in_sec=1.5 \
            diarizer.speaker_embeddings.parameters.shift_length_in_sec=0.75 \
            diarizer.speaker_embeddings.parameters.multiscale_weights=null \
            diarizer.vad.model_path=/home/TestData/an4_diarizer/MatchboxNet_VAD_3x2.nemo \
            diarizer.out_dir=examples/speaker_tasks/diarization/clustering_diarizer_results'
            sh 'rm -rf examples/speaker_tasks/diarization/clustering_diarizer_results'
          }
        }

        stage('Neural Diarizer Inference') {
          steps {
            sh 'python examples/speaker_tasks/diarization/neural_diarizer/multiscale_diar_decoder_infer.py \
            diarizer.manifest_filepath=/home/TestData/an4_diarizer/an4_manifest.json \
            diarizer.msdd_model.model_path=/home/TestData/an4_diarizer/diar_msdd_telephonic.nemo \
            diarizer.speaker_embeddings.parameters.save_embeddings=True \
            diarizer.vad.model_path=/home/TestData/an4_diarizer/MatchboxNet_VAD_3x2.nemo \
            diarizer.out_dir=examples/speaker_tasks/diarization/neural_diarizer_results'
            sh 'rm -rf examples/speaker_tasks/diarization/neural_diarizer_results'
          }
        }

        stage('Multispeaker ASR Data Simulation') {
          steps {
            sh 'python tools/speech_data_simulator/multispeaker_simulator.py \
            --config-path=conf --config-name=data_simulator.yaml \
            data_simulator.random_seed=42 \
            data_simulator.manifest_filepath=/home/TestData/LibriSpeechShort/dev-clean-align-short.json \
            data_simulator.outputs.output_dir=./test_simulator \
            data_simulator.session_config.num_sessions=2 \
            data_simulator.session_config.session_length=60'
            sh 'rm -rf ./test_simulator'
          }
        }
      }
    }
    // TODO: Enable test after 21.08 container is used.
    // stage('L2: ASR DALI dev run') {
    //   when {
    //     anyOf {
    //       branch 'r1.21.0'
    //       changeRequest target: 'r1.21.0'
    //     }
    //   }
    //   failFast true
    //   parallel {
    //     stage('Speech to Text - DALI AudioToMelSpectrogramPreprocessor') {
    //       steps {
    //         sh 'python examples/asr/asr_ctc/speech_to_text_ctc.py \
    //         model.train_ds.manifest_filepath=/home/TestData/an4_dataset/an4_train.json \
    //         +model.train_ds.use_dali=True \
    //         model.validation_ds.manifest_filepath=/home/TestData/an4_dataset/an4_val.json \
    //         +model.validation_ds.use_dali=True \
    //         trainer.devices=[0] \
    //         trainer.accelerator="gpu" \
    //         +trainer.fast_dev_run=True \
    //         exp_manager.exp_dir=examples/asr/speech_to_text_results'
    //         sh 'rm -rf examples/asr/speech_to_text_results'
    //       }
    //     }
    //    stage('Speech to Text BPE - DALI AudioToMelSpectrogramPreprocessor') {
    //       steps {
    //         sh 'python examples/asr/asr_ctc/speech_to_text_bpe.py \
    //         --config-path="../conf/citrinet/" --config-name="config_bpe" \
    //         model.tokenizer.dir="/home/TestData/asr_tokenizers/an4_wpe_128/" \
    //         model.tokenizer.type="wpe" \
    //         model.train_ds.manifest_filepath=/home/TestData/an4_dataset/an4_train.json \
    //         +model.train_ds.use_dali=True \
    //         model.validation_ds.manifest_filepath=/home/TestData/an4_dataset/an4_val.json \
    //         +model.validation_ds.use_dali=True \
    // 	       trainer.devices=[0] \
    //         trainer.accelerator="gpu" \
    //         +trainer.fast_dev_run=True \
    //         exp_manager.exp_dir=examples/asr/speech_to_text_wpe_results'
    //         sh 'rm -rf examples/asr/speech_to_text_wpe_results'
    //       }
    //     }
    //     // TODO: This would fail due to an unnecessary torchaudio import.
    //     //       To be enabled once torchaudio is available in the container used for CI
    //     // stage('Speech to Text - DALI AudioToMFCCPreprocessor') {
    //     //   steps {
    //     //     sh 'python examples/asr/asr_ctc/speech_to_text_ctc.py \
    //     //     model.train_ds.manifest_filepath=/home/TestData/an4_dataset/an4_train.json \
    //     //     +model.train_ds.use_dali=True \
    //     //     model.validation_ds.manifest_filepath=/home/TestData/an4_dataset/an4_val.json \
    //     //     +model.validation_ds.use_dali=True \
    //     //     model.preprocessor._target_=nemo.collections.asr.modules.AudioToMFCCPreprocessor \
    //     //     ~model.preprocessor.normalize \
    //     //     ~model.preprocessor.features \
    //     //     ~model.preprocessor.frame_splicing \
    //     //     ~model.preprocessor.dither \
    //     //     ~model.preprocessor.stft_conv \
    //     //     +model.n_mels=64 \
    //     //     +model.n_mfcc=64 \
    //     //     trainer.devices=[1] \
    //     //     trainer.accelerator="gpu" \
    //     //     +trainer.fast_dev_run=True \
    //     //     exp_manager.exp_dir=examples/asr/speech_to_text_results'
    //     //     sh 'rm -rf examples/asr/speech_to_text_results'
    //     //   }
    //     // }
    //   }
    // }

    // TODO: Add back once CI is updated
    // stage('L2: ASR RNNT dev run') {
    //   when {
    //     anyOf {
    //       branch 'r1.21.0'
    //       changeRequest target: 'r1.21.0'
    //     }
    //   }
    //   failFast true
    //   parallel {
    //     stage('Speech to Text - RNNT') {
    //       steps {
    //         sh 'STRICT_NUMBA_COMPAT_CHECK=false python examples/asr/asr_transducer/speech_to_text_rnnt.py \
    //         --config-path="../conf/contextnet_rnnt/" --config-name="config_rnnt.yaml" \
    //         model.train_ds.manifest_filepath=/home/TestData/an4_dataset/an4_train.json \
    //         model.validation_ds.manifest_filepath=/home/TestData/an4_dataset/an4_val.json \
    //         model.train_ds.batch_size=2 \
    //         model.validation_ds.batch_size=2 \
    //         trainer.devices=[0] \
    //         trainer.accelerator="gpu" \
    //         +trainer.fast_dev_run=True \
    //         exp_manager.exp_dir=examples/asr/speech_to_text_rnnt_results'
    //         sh 'rm -rf examples/asr/speech_to_text_rnnt_results'
    //       }
    //     }
    //     stage('L2: Speech to Text RNNT WPE') {
    //       steps {
    //         sh 'STRICT_NUMBA_COMPAT_CHECK=false python examples/asr/asr_transducer/speech_to_text_rnnt_bpe.py \
    //         --config-path="../conf/contextnet_rnnt/" --config-name="config_rnnt_bpe.yaml" \
    //         model.train_ds.manifest_filepath=/home/TestData/an4_dataset/an4_train.json \
    //         model.validation_ds.manifest_filepath=/home/TestData/an4_dataset/an4_val.json \
    //         model.train_ds.batch_size=2 \
    //         model.validation_ds.batch_size=2 \
    //         model.tokenizer.dir="/home/TestData/asr_tokenizers/an4_wpe_128/" \
    //         model.tokenizer.type="wpe" \
    //         trainer.devices=[0] \
    //         trainer.accelerator="gpu" \
    //         +trainer.fast_dev_run=True \
    //         exp_manager.exp_dir=examples/asr/speech_to_text_rnnt_wpe_results'
    //         sh 'rm -rf examples/asr/speech_to_text_rnnt_wpe_results'
    //       }
    //     }
    //     stage('L3: Speech to Text Hybrid Transducer-CTC WPE') {
    //       steps {
    //         sh 'STRICT_NUMBA_COMPAT_CHECK=false python examples/asr/asr_hybrid_transducer_ctc/speech_to_text_hybrid_rnnt_ctc_bpe.py \
    //         --config-path="../conf/conformer/hybrid_transducer_ctc/conformer_hybrid_transducer_ctc/" --config-name="conformer_hybrid_transducer_ctc_bpe.yaml" \
    //         model.train_ds.manifest_filepath=/home/TestData/an4_dataset/an4_train.json \
    //         model.validation_ds.manifest_filepath=/home/TestData/an4_dataset/an4_val.json \
    //         model.encoder.n_layers= 2 \
    //         model.train_ds.batch_size=2 \
    //         model.validation_ds.batch_size=2 \
    //         model.tokenizer.dir="/home/TestData/asr_tokenizers/an4_wpe_128/" \
    //         model.tokenizer.type="wpe" \
    //         trainer.devices=[0] \
    //         trainer.accelerator="gpu" \
    //         +trainer.fast_dev_run=True \
    //         exp_manager.exp_dir=examples/asr/speech_to_text_hybrid_transducer_ctc_wpe_results'
    //         sh 'rm -rf examples/asr/speech_to_text_hybrid_transducer_ctc_wpe_results'
    //       }
    //     }
    //   }
    // }

    // stage('L2: Hybrid ASR RNNT-CTC dev run') {
    //   when {
    //     anyOf {
    //       branch 'r1.21.0'
    //       changeRequest target: 'r1.21.0'
    //     }
    //   }
    //   failFast true
    //   parallel {
    //     stage('Speech to Text Hybrid Transducer-CTC WPE') {
    //       steps {
    //         sh 'STRICT_NUMBA_COMPAT_CHECK=false python examples/asr/asr_hybrid_transducer_ctc/speech_to_text_hybrid_rnnt_ctc_bpe.py \
    //         --config-path="../conf/conformer/hybrid_transducer_ctc/conformer_hybrid_transducer_ctc/" --config-name="conformer_hybrid_transducer_ctc_bpe.yaml" \
    //         model.train_ds.manifest_filepath=/home/TestData/an4_dataset/an4_train.json \
    //         model.validation_ds.manifest_filepath=/home/TestData/an4_dataset/an4_val.json \
    //         model.encoder.n_layers= 2 \
    //         model.train_ds.batch_size=2 \
    //         model.validation_ds.batch_size=2 \
    //         model.tokenizer.dir="/home/TestData/asr_tokenizers/an4_wpe_128/" \
    //         model.tokenizer.type="wpe" \
    //         trainer.devices=[0] \
    //         trainer.accelerator="gpu" \
    //         +trainer.fast_dev_run=True \
    //         exp_manager.exp_dir=examples/asr/speech_to_text_hybrid_transducer_ctc_wpe_results'
    //         sh 'rm -rf examples/asr/speech_to_text_hybrid_transducer_ctc_wpe_results'
    //       }
    //     }
    //   }
    // }

    stage('L2: ASR Multi-dataloader dev run') {
      when {
        anyOf {
          branch 'r1.21.0'
          changeRequest target: 'r1.21.0'
        }
      }
      failFast true
      parallel {
        stage('Speech to Text multi-dataloader') {
          steps {
            sh 'python examples/asr/asr_ctc/speech_to_text_ctc.py \
            model.train_ds.manifest_filepath=/home/TestData/an4_dataset/an4_train.json \
            model.validation_ds.manifest_filepath=[/home/TestData/an4_dataset/an4_val.json,/home/TestData/an4_dataset/an4_val.json] \
            trainer.devices=[0] \
            trainer.accelerator="gpu" \
            trainer.max_epochs=1 \
            trainer.max_steps=1 \
            +trainer.num_sanity_val_steps=1 \
            exp_manager.exp_dir=examples/asr/speech_to_text_results'
            sh 'rm -rf examples/asr/speech_to_text_results'
          }
        }

        stage('Speech to Label multi-dataloader') {
          steps {
            sh 'python examples/asr/speech_classification/speech_to_label.py \
            model.train_ds.manifest_filepath=/home/TestData/speech_commands/train_manifest.json \
            model.validation_ds.manifest_filepath=[/home/TestData/speech_commands/test_manifest.json,/home/TestData/speech_commands/test_manifest.json] \
            trainer.devices=[1] \
            trainer.accelerator="gpu" \
            trainer.max_epochs=1 \
            trainer.max_steps=1 \
            +trainer.num_sanity_val_steps=1 \
            model.preprocessor._target_=nemo.collections.asr.modules.AudioToMelSpectrogramPreprocessor \
            ~model.preprocessor.window_size \
            ~model.preprocessor.window_stride \
            ~model.preprocessor.window \
            ~model.preprocessor.n_mels \
            ~model.preprocessor.n_mfcc \
            ~model.preprocessor.n_fft \
            exp_manager.exp_dir=examples/asr/speech_to_label_results'
            sh 'rm -rf examples/asr/speech_to_label_results'
          }
        }
      }
    }

    stage('L2: ASR Adapters') {
      when {
        anyOf {
          branch 'r1.21.0'
          changeRequest target: 'r1.21.0'
        }
      }
      failFast true
      parallel {
        stage('Linear Adapters') {
          steps {
            sh 'python examples/asr/asr_adapters/train_asr_adapter.py \
            model.pretrained_model="stt_en_conformer_ctc_small" \
            model.adapter.adapter_name="an4" \
            model.adapter.linear.in_features=176 \
            model.train_ds.manifest_filepath=/home/TestData/an4_dataset/an4_train.json \
            model.validation_ds.manifest_filepath=/home/TestData/an4_dataset/an4_val.json \
            trainer.max_steps=5 \
            trainer.devices=[0] \
            trainer.accelerator="gpu" \
            +trainer.fast_dev_run=True \
            exp_manager.exp_dir=examples/asr/speech_to_text_adapters_results'
            sh 'rm -rf examples/asr/speech_to_text_adapters_results'
          }
        }
        stage('RelPos MHA Adapters') {
          steps {
            sh 'python examples/asr/asr_adapters/train_asr_adapter.py \
            model.pretrained_model="stt_en_conformer_ctc_small" \
            model.adapter.adapter_name="encoder:an4" \
            model.adapter.adapter_type="tiny_attn" \
            model.adapter.tiny_attn.n_feat=176 \
            model.train_ds.manifest_filepath=/home/TestData/an4_dataset/an4_train.json \
            model.validation_ds.manifest_filepath=/home/TestData/an4_dataset/an4_val.json \
            trainer.max_steps=5 \
            trainer.devices=[0] \
            trainer.accelerator="gpu" \
            +trainer.fast_dev_run=True \
            exp_manager.exp_dir=examples/asr/speech_to_text_adapters_mha_results'
            sh 'rm -rf examples/asr/speech_to_text_adapters_mha_results'
          }
        }

      }
    }
<<<<<<< HEAD
=======
    // commented out temporarily to save time on github ci
    //stage('L2: Megatron T5 Adapter PP=2') {
    //  when {
    //    anyOf {
    //      branch 'r1.21.0'
    //      changeRequest target: 'r1.21.0'
    //    }
    //  }
    //  failFast true
    //  parallel{
    //    stage('T5 Adapter tuning & inference TP=1 PP=2') {
    //      steps {
    //        sh "python examples/nlp/language_modeling/tuning/megatron_t5_adapter_tuning.py \
    //            --config-name=megatron_t5_adapter_tuning_config \
    //            name='test_tp1_pp2' \
    //            exp_manager.exp_dir='examples/adapter_tuning' \
    //            trainer.devices=2 \
    //            trainer.max_steps=1 \
    //            trainer.val_check_interval=1 \
    //            trainer.max_epochs=null \
    //            model.data.num_workers=1 \
    //            model.tensor_model_parallel_size=1 \
    //            model.pipeline_model_parallel_size=2 \
    //            model.language_model_path='/home/TestData/nlp/megatron_t5/8m/megatron_t5_8m_tp1_pp2.nemo' \
    //            model.existing_tasks=[] \
    //            model.new_tasks=['rte'] \
    //            model.data.train_ds=['/home/TestData/nlp/prompt_learning/rte_CI_test.jsonl'] \
    //            model.data.validation_ds=['/home/TestData/nlp/prompt_learning/rte_CI_test.jsonl'] \
    //            model.global_batch_size=4"
    //        sh "python examples/nlp/language_modeling/tuning/megatron_t5_adapter_eval.py \
    //            --config-name=megatron_t5_adapter_inference \
    //            adapter_model_file='examples/adapter_tuning/test_tp1_pp2.nemo' \
    //            language_model_path='/home/TestData/nlp/megatron_t5/8m/megatron_t5_8m_tp1_pp2.nemo' \
    //            trainer.devices=2 \
    //            data.num_workers=1 \
    //            tensor_model_parallel_size=1 \
    //            pipeline_model_parallel_size=2 \
    //            data.global_batch_size=2 \
    //            data.micro_batch_size=2 \
    //            data.test_ds=['/home/TestData/nlp/prompt_learning/rte_CI_test.jsonl'] \
    //            pred_file_path='examples/adapter_tuning/test_tp1_pp2/preds.txt'"
    //        sh "rm -rf examples/adapter_tuning/test_tp1_pp2.nemo"
    //        sh "rm -rf examples/adapter_tuning/test_tp1_pp2"
    //      }
    //    }
    //  }
    //}
    //stage('L2: Megatron T5 Adapter TP=2') {
    //  when {
    //    anyOf {
    //      branch 'r1.21.0'
    //      changeRequest target: 'r1.21.0'
    //    }
    //  }
    //  failFast true
    //  parallel{
    //    stage('T5 Adapter tuning & inference TP=2 PP=1') {
    //      steps {
    //        sh "python examples/nlp/language_modeling/tuning/megatron_t5_adapter_tuning.py \
    //            --config-name=megatron_t5_adapter_tuning_config \
    //            name='test_tp2_pp1' \
    //            exp_manager.exp_dir='examples/adapter_tuning' \
    //            trainer.devices=2 \
    //            trainer.max_steps=1 \
    //            trainer.val_check_interval=1 \
    //            trainer.max_epochs=null \
    //            model.data.num_workers=1 \
    //            model.tensor_model_parallel_size=2 \
    //            model.language_model_path='/home/TestData/nlp/megatron_t5/8m/megatron_t5_8m_tp2.nemo' \
    //            model.existing_tasks=[] \
    //            model.new_tasks=['rte'] \
    //            model.data.train_ds=['/home/TestData/nlp/prompt_learning/rte_CI_test.jsonl'] \
    //            model.data.validation_ds=['/home/TestData/nlp/prompt_learning/rte_CI_test.jsonl'] \
    //            model.global_batch_size=4"
    //        sh "python examples/nlp/language_modeling/tuning/megatron_t5_adapter_eval.py \
    //            --config-name=megatron_t5_adapter_inference \
    //            adapter_model_file='examples/adapter_tuning/test_tp2_pp1.nemo' \
    //            language_model_path='/home/TestData/nlp/megatron_t5/8m/megatron_t5_8m_tp2.nemo' \
    //            trainer.devices=2 \
    //            tensor_model_parallel_size=2 \
    //            data.global_batch_size=2 \
    //            data.micro_batch_size=2 \
    //            data.num_workers=1 \
    //            data.test_ds=['/home/TestData/nlp/prompt_learning/rte_CI_test.jsonl'] \
    //            pred_file_path='examples/adapter_tuning/test_tp2_pp1/preds.txt'"
    //        sh "rm -rf examples/adapter_tuning/test_tp2_pp1.nemo"
    //        sh "rm -rf examples/adapter_tuning/test_tp2_pp1"
    //      }
    //    }
    //  }
    //}
    stage('L2: Megatron T5 IA3 PP=2') {
      when {
        anyOf {
          branch 'r1.21.0'
          changeRequest target: 'r1.21.0'
        }
      }
      failFast true
      parallel{
        stage('T5 IA3 tuning & inference TP=1 PP=2') {
          steps {
            sh "python examples/nlp/language_modeling/tuning/megatron_t5_ia3_tuning.py \
                --config-name=megatron_t5_ia3_tuning_config \
                name='test_tp1_pp2' \
                exp_manager.exp_dir='examples/ia3_tuning' \
                trainer.devices=2 \
                trainer.max_steps=1 \
                trainer.val_check_interval=1 \
                trainer.max_epochs=null \
                model.data.num_workers=1 \
                model.tensor_model_parallel_size=1 \
                model.pipeline_model_parallel_size=2 \
                model.language_model_path='/home/TestData/nlp/megatron_t5/8m/megatron_t5_8m_tp1_pp2.nemo' \
                model.existing_tasks=[] \
                model.new_tasks=['rte'] \
                model.data.train_ds=['/home/TestData/nlp/prompt_learning/rte_CI_test.jsonl'] \
                model.data.validation_ds=['/home/TestData/nlp/prompt_learning/rte_CI_test.jsonl'] \
                model.global_batch_size=4"
            // TODO: @eharper temporarily comment while investigating how to fix
            // sh "python examples/nlp/language_modeling/tuning/megatron_t5_ia3_eval.py \
            //     --config-name=megatron_t5_ia3_inference \
            //     adapter_model_file='examples/ia3_tuning/test_tp1_pp2.nemo' \
            //     language_model_path='/home/TestData/nlp/megatron_t5/8m/megatron_t5_8m_tp1_pp2.nemo' \
            //     trainer.devices=2 \
            //     data.num_workers=1 \
            //     tensor_model_parallel_size=1 \
            //     pipeline_model_parallel_size=2 \
            //     data.global_batch_size=2 \
            //     data.micro_batch_size=2 \
            //     data.test_ds=['/home/TestData/nlp/prompt_learning/rte_CI_test.jsonl'] \
            //     pred_file_path='examples/ia3_tuning/test_tp1_pp2/preds.txt'"
            sh "rm -rf examples/ia3_tuning/test_tp1_pp2.nemo"
            sh "rm -rf examples/ia3_tuning/test_tp1_pp2"
          }
        }
      }
    }
    stage('L2: Megatron T5 IA3 TP=2') {
      when {
        anyOf {
          branch 'r1.21.0'
          changeRequest target: 'r1.21.0'
        }
      }
      failFast true
      parallel{
        stage('T5 IA3 tuning & inference TP=2 PP=1') {
          steps {
            sh "python examples/nlp/language_modeling/tuning/megatron_t5_ia3_tuning.py \
                --config-name=megatron_t5_ia3_tuning_config \
                name='test_tp2_pp1' \
                exp_manager.exp_dir='examples/ia3_tuning' \
                trainer.devices=2 \
                trainer.max_steps=1 \
                trainer.val_check_interval=1 \
                trainer.max_epochs=null \
                model.data.num_workers=1 \
                model.tensor_model_parallel_size=2 \
                model.language_model_path='/home/TestData/nlp/megatron_t5/8m/megatron_t5_8m_tp2.nemo' \
                model.existing_tasks=[] \
                model.new_tasks=['rte'] \
                model.data.train_ds=['/home/TestData/nlp/prompt_learning/rte_CI_test.jsonl'] \
                model.data.validation_ds=['/home/TestData/nlp/prompt_learning/rte_CI_test.jsonl'] \
                model.global_batch_size=4"
            sh "python examples/nlp/language_modeling/tuning/megatron_t5_ia3_eval.py \
                --config-name=megatron_t5_ia3_inference \
                adapter_model_file='examples/ia3_tuning/test_tp2_pp1.nemo' \
                language_model_path='/home/TestData/nlp/megatron_t5/8m/megatron_t5_8m_tp2.nemo' \
                trainer.devices=2 \
                data.num_workers=1 \
                tensor_model_parallel_size=2 \
                data.global_batch_size=2 \
                data.micro_batch_size=2 \
                data.test_ds=['/home/TestData/nlp/prompt_learning/rte_CI_test.jsonl'] \
                pred_file_path='examples/ia3_tuning/test_tp2_pp1/preds.txt'"
            sh "rm -rf examples/ia3_tuning/test_tp2_pp1.nemo"
            sh "rm -rf examples/ia3_tuning/test_tp2_pp1"
          }
        }
      }
    }
>>>>>>> c0022aec

    stage('L2: Speech Transcription') {
      when {
        anyOf {
          branch 'r1.21.0'
          changeRequest target: 'r1.21.0'
        }
      }
      failFast true
      parallel {
        stage('Speech to Text Transcribe') {
          steps {
            sh 'python examples/asr/transcribe_speech.py \
            pretrained_name="QuartzNet15x5Base-En" \
            audio_dir="/home/TestData/an4_transcribe/test_subset/" \
            output_filename="stt_test_res.json" \
            amp=true'
            sh 'rm -rf stt_test_res.json'
          }
        }
      }
    }
    stage('L2: Transducer alignment') {
      when {
        anyOf {
          branch 'r1.21.0'
          changeRequest target: 'r1.21.0'
        }
      }
      failFast true
      parallel {
        stage('Running pytest') {
          steps {
            sh 'pytest tests/collections/asr/decoding/rnnt_alignments_check.py --durations=-1'
          }
        }
      }
    }

    stage('L2: Segmentation Tool') {
      when {
            anyOf {
              branch 'r1.21.0'
              changeRequest target: 'r1.21.0'
            }
      }
      stages {
        stage('Install ctc_segmentation requirements') {
            steps {
            sh 'cd tools/ctc_segmentation && \
            pip install -r requirements.txt && \
            apt-get update && apt-get install libsox-fmt-all -y'
            }
        }

        stage('Parallel ctc_segmentation test') {
          failFast true
          parallel {
            stage('L2: Eng CitriNet with .wav') {
              steps {
                sh 'cd tools/ctc_segmentation && \
            TIME=`date +"%Y-%m-%d-%T"` && \
            /bin/bash run_segmentation.sh \
            --MODEL_NAME_OR_PATH="stt_en_citrinet_512_gamma_0_25" \
            --DATA_DIR=/home/TestData/ctc_segmentation/eng \
            --OUTPUT_DIR=/home/TestData/ctc_segmentation/eng/output${TIME} \
            --LANGUAGE=en \
            --USE_NEMO_NORMALIZATION="TRUE" && \
            python /home/TestData/ctc_segmentation/verify_alignment.py \
            -r /home/TestData/ctc_segmentation/eng/eng_valid_segments_1.7.txt \
            -g /home/TestData/ctc_segmentation/eng/output${TIME}/verified_segments/nv_test_segments.txt && \
            rm -rf /home/TestData/ctc_segmentation/eng/output${TIME}'
              }
            }
            stage('L2: Ru QN with mp3') {
              steps {
                sh 'cd tools/ctc_segmentation && \
            TIME=`date +"%Y-%m-%d-%T"` && \
            /bin/bash run_segmentation.sh \
            --MODEL_NAME_OR_PATH=/home/TestData/ctc_segmentation/QuartzNet15x5-Ru-e512-wer14.45.nemo \
            --DATA_DIR=/home/TestData/ctc_segmentation/ru \
            --OUTPUT_DIR=/home/TestData/ctc_segmentation/ru/output${TIME} \
            --LANGUAGE=ru \
            --ADDITIONAL_SPLIT_SYMBOLS=";" && \
            python /home/TestData/ctc_segmentation/verify_alignment.py \
            -r /home/TestData/ctc_segmentation/ru/valid_ru_segments_1.7.txt \
            -g /home/TestData/ctc_segmentation/ru/output${TIME}/verified_segments/ru_segments.txt && \
            rm -rf /home/TestData/ctc_segmentation/ru/output${TIME}'
              }
            }
          }
        }
      }
    }

    stage('L2: G2P Models') {
      when {
        anyOf {
          branch 'r1.21.0'
          changeRequest target: 'r1.21.0'
        }
      }
      failFast true
      parallel {
        stage('G2P Conformer training, evaluation and inference') {
          steps {
            sh 'cd examples/tts/g2p && \
                TIME=`date +"%Y-%m-%d-%T"` && OUTPUT_DIR_CONFORMER=output_ctc_${TIME} && \
                python g2p_train_and_evaluate.py \
                    train_manifest=/home/TestData/g2p/g2p.json \
                    validation_manifest=/home/TestData/g2p/g2p.json \
                    model.test_ds.manifest_filepath=/home/TestData/g2p/g2p.json \
                    model.tokenizer.dir=/home/TestData/g2p/tokenizer_spe_unigram_v512 \
                    trainer.max_epochs=1 \
                    model.max_source_len=64 \
                    trainer.devices=[0] \
                    do_training=True \
                    do_testing=True \
                    exp_manager.exp_dir=${OUTPUT_DIR_CONFORMER} \
                    +exp_manager.use_datetime_version=False\
                    +exp_manager.version=test \
                    --config-name=g2p_conformer_ctc && \
                python g2p_inference.py \
                    pretrained_model=${OUTPUT_DIR_CONFORMER}/G2P-Conformer-CTC/test/checkpoints/G2P-Conformer-CTC.nemo \
                    manifest_filepath=/home/TestData/g2p/g2p.json \
                    phoneme_field=text'
              }
            }
            // TODO: pleasefixme @redoctopus
            // stage('ByT5G2P training, evaluation and inference') {
            //   steps {
            //     sh 'TRANSFORMERS_OFFLINE=1 && cd examples/tts/g2p && \
            //         TIME=`date +"%Y-%m-%d-%T"` && OUTPUT_DIR_T5=output_byt5_${TIME} && \
            //         python g2p_train_and_evaluate.py \
            //             train_manifest=/home/TestData/g2p/g2p.json \
            //             validation_manifest=/home/TestData/g2p/g2p.json \
            //             model.test_ds.manifest_filepath=/home/TestData/g2p/g2p.json \
            //             trainer.max_epochs=1 \
            //             model.max_source_len=64 \
            //             trainer.devices=[1] \
            //             do_training=True \
            //             do_testing=True \
            //             exp_manager.exp_dir=${OUTPUT_DIR_T5} \
            //             +exp_manager.use_datetime_version=False\
            //             +exp_manager.version=test && \
            //         python g2p_inference.py \
            //             pretrained_model=${OUTPUT_DIR_T5}/T5G2P/test/checkpoints/T5G2P.nemo \
            //             manifest_filepath=/home/TestData/g2p/g2p.json \
            //             phoneme_field=text && TRANSFORMERS_OFFLINE=1'
            //   }
            // }
           stage('HeteronymClassificationModel training, evaluation and inference') {
              steps {
                sh 'cd examples/tts/g2p && \
                    TIME=`date +"%Y-%m-%d-%T"` && OUTPUT_DIR=output_${TIME} && \
                    python g2p_heteronym_classification_train_and_evaluate.py \
                        train_manifest=/home/TestData/g2p/manifest.json \
                        validation_manifest=/home/TestData/g2p/manifest.json \
                        test_manifest=/home/TestData/g2p/manifest.json \
                        model.wordids=/home/TestData/g2p/wordids.tsv \
                        trainer.max_epochs=1 \
                        model.max_seq_length=64 \
                        do_training=True \
                        do_testing=True \
                        exp_manager.exp_dir=${OUTPUT_DIR} \
                        +exp_manager.use_datetime_version=False\
                        +exp_manager.version=test && \
                    python g2p_heteronym_classification_inference.py \
                        manifest=/home/TestData/g2p/manifest.json \
                        pretrained_model=${OUTPUT_DIR}/HeteronymClassification/test/checkpoints/HeteronymClassification.nemo \
                        output_manifest=preds.json'
              }
            }
          }
        }

    // TODO: add test once megatron-bert is supported again
    // stage('L2: Multi-GPU Megatron finetuning') {
    //   when {
    //     anyOf {
    //       branch 'r1.21.0'
    //       changeRequest target: 'r1.21.0'
    //     }
    //   }
    //   failFast true
    //   parallel {
    //     stage('L2: Cased Megatron finetuning on MRPC') {
    //       steps {
    //         sh 'cd examples/nlp/glue_benchmark && \
    //     python glue_benchmark.py \
    //     model.dataset.data_dir=/home/TestData/nlp/glue_fake/MRPC \
    //     trainer.devices=[0,1] \
    //     trainer.accelerator="gpu" \
    //     +trainer.fast_dev_run=true \
    //     model.dataset.use_cache=false \
    //     model.language_model.pretrained_model_name=megatron-bert-345m-cased \
    //     trainer.accelerator=gpu \
    //     trainer.strategy=ddp \
    //     exp_manager=null'
    //       }
    //     }
    //   }
    // }

    stage('L2: STS-b') {
      when {
        anyOf {
          branch 'r1.21.0'
          changeRequest target: 'r1.21.0'
        }
      }
      failFast true
      parallel {
        stage('GLUE STS-b with AlBERT') {
          steps {
            sh 'python examples/nlp/glue_benchmark/glue_benchmark.py \
            model.dataset.use_cache=false \
            model.task_name=sts-b \
            model.dataset.data_dir=/home/TestData/nlp/glue_fake/STS-B \
            trainer.devices=[1] \
            trainer.accelerator="gpu" \
            +trainer.fast_dev_run=True \
            model.language_model.pretrained_model_name=albert-base-v1 \
            exp_manager=null'
          }
        }
        stage('Test Restore Punctuation & Capitalization with AlBERT') {
          steps {
            sh 'data_dir="$(mktemp -d -p "$(pwd)")" && \
            cp /home/TestData/nlp/token_classification_punctuation/*.txt "${data_dir}"/ && \
            python examples/nlp/token_classification/punctuation_capitalization_train_evaluate.py \
              +do_training=false \
              +do_testing=true \
              pretrained_model=/home/TestData/nlp/pretrained_models/Punctuation_and_Capitalization_albert.nemo \
              +model.test_ds.use_cache=false \
              ~model.train_ds \
              ~model.validation_ds \
              model.test_ds.ds_item="${data_dir}" \
              trainer.devices=[1] \
              trainer.accelerator="gpu" \
              exp_manager=null && \
            rm -rf "${data_dir}"'
          }
        }
//         stage('Test Restore Punctuation & Capitalization with RoBERTa') {
//           steps {
//             sh 'data_dir="$(mktemp -d -p "$(pwd)")" && \
//             cp /home/TestData/nlp/token_classification_punctuation/*.txt "${data_dir}"/ && \
//             python examples/nlp/token_classification/punctuation_capitalization_train_evaluate.py \
//               +do_training=false \
//               +do_testing=true \
//               pretrained_model=/home/TestData/nlp/pretrained_models/Punctuation_and_Capitalization_roberta.nemo \
//               +model.test_ds.use_cache=false \
//               ~model.train_ds \
//               ~model.validation_ds \
//               model.test_ds.ds_item="${data_dir}" \
//               trainer.devices=[1] \
//               trainer.accelerator="gpu" \
//               exp_manager=null && \
//             rm -rf "${data_dir}"'
//           }
//         }
      }
    }
    stage('L2: Dialogue Classification') {
      when {
        anyOf {
          branch 'r1.21.0'
          changeRequest target: 'r1.21.0'
        }
      }
      failFast true
      parallel {
        stage('Dialogue: Intent and slot classification using GPT') {
          steps {
            sh 'TRANSFORMERS_OFFLINE=1 && cd examples/nlp/dialogue && \
            python dialogue.py \
            model.dataset.data_dir=/home/TestData/nlp/sgd_small \
            model.language_model.lm_checkpoint=/home/TestData/nlp/gpt2/pytorch_model.bin\
            model.tokenizer.vocab_file=/home/TestData/nlp/gpt2/vocab.json\
            model.dataset.dialogues_example_dir=sgd_gen_outputs \
            model.dataset.task_name=debug_sample \
            trainer.max_steps=1 \
            trainer.max_epochs=1 \
            model.train_ds.batch_size=2 \
            model.validation_ds.batch_size=2 \
            model.test_ds.batch_size=2 \
            model.nemo_path=null \
            trainer.val_check_interval=0.0 \
            trainer.devices=[0] \
            model.dataset.use_cache=false \
            model.tokenizer.special_tokens={pad_token:"endoftext"} \
            model.tokenizer.tokenizer_name=gpt2 \
            model.tokenizer.vocab_file=/home/TestData/nlp/gpt2/vocab.json\
            model.language_model.pretrained_model_name=/home/TestData/nlp/gpt2 \
            trainer.accelerator=gpu \
            exp_manager=null  && \
            rm -rf sgd_gen_outputs'
          }
        }
        stage('Intent and slot classification using SGDQA') {
          steps {
            sh 'TRANSFORMERS_OFFLINE=1 && cd examples/nlp/dialogue && \
            python dialogue.py \
            model.dataset.data_dir=/home/TestData/nlp/sgd_small \
            model.dataset.dialogues_example_dir=sgd_gen_bert_outputs \
            model.dataset.task_name=debug_sample \
            trainer.max_steps=1 \
            trainer.max_epochs=1 \
            model.train_ds.batch_size=2 \
            model.validation_ds.batch_size=2 \
            model.test_ds.batch_size=2 \
            model.dataset.num_tasks=6 \
            model.nemo_path=null \
            trainer.val_check_interval=0.0 \
            trainer.devices=[0] \
            model.dataset.use_cache=false \
            model.language_model.pretrained_model_name=bert-base-cased \
            trainer.accelerator=gpu \
            exp_manager=null  && \
            rm -rf sgd_gen_bert_outputs'
          }
        }
        stage('Intent and slot classification using IntentSlotClassificationModel') {
          steps {
            sh 'TRANSFORMERS_OFFLINE=1 && cd examples/nlp/dialogue && \
            python dialogue.py \
            model.dataset.data_dir=/home/TestData/nlp/processed_assistant \
            model.dataset.dialogues_example_dir=sgd_gen_bert_intent_classification_outputs \
            model.dataset.task=assistant \
            trainer.max_steps=1 \
            trainer.max_epochs=1 \
            model.train_ds.batch_size=2 \
            model.validation_ds.batch_size=2 \
            model.test_ds.batch_size=2 \
            model.nemo_path=null \
            trainer.val_check_interval=0.0 \
            trainer.devices=[0] \
            model.dataset.use_cache=false \
            model.language_model.pretrained_model_name=bert-base-uncased \
            trainer.accelerator=gpu \
            exp_manager=null  && \
            rm -rf sgd_gen_bert_intent_classification_outputs && TRANSFORMERS_OFFLINE=1'
          }
        }
        stage('Intent classification using ZeroShotIntentModel') {
          steps {
            sh 'TRANSFORMERS_OFFLINE=1 && cd examples/nlp/dialogue && \
            python dialogue.py \
            do_training=False \
            model.dataset.data_dir=/home/TestData/nlp/drive_thru_revised \
            model.original_nemo_checkpoint=/home/TestData/nlp/drive_thru_revised/zeroshotintent_en_bert_base_uncased.nemo \
            model.dataset.dialogues_example_dir=sgd_gen_zero_shot_intent_classification_outputs \
            model.dataset.task=zero_shot \
            model.dataset.prompt_template="This example is" \
            trainer.max_steps=1 \
            trainer.max_epochs=1 \
            model.train_ds.batch_size=2 \
            model.validation_ds.batch_size=2 \
            model.test_ds.batch_size=2 \
            model.nemo_path=null \
            trainer.val_check_interval=0.0 \
            trainer.devices=[1] \
            model.dataset.use_cache=false \
            model.language_model.pretrained_model_name=bert-base-uncased \
            trainer.accelerator=gpu \
            exp_manager=null  && \
            rm -rf sgd_gen_zero_shot_intent_classification_outputs && TRANSFORMERS_OFFLINE=1'
          }
        }
        stage('Design Intent classification using ZeroShotIntentModel') {
          steps {
            sh 'TRANSFORMERS_OFFLINE=1 && cd examples/nlp/dialogue && \
            python dialogue.py \
            do_training=False \
            model.dataset.data_dir=/home/TestData/nlp/design_dataset \
            model.original_nemo_checkpoint=/home/TestData/nlp/drive_thru_revised/zeroshotintent_en_bert_base_uncased.nemo \
            model.dataset.dialogues_example_dir=design_zero_shot_intent_classification_outputs \
            model.dataset.task=design \
            model.dataset.prompt_template="This example is related to" \
            model.library=megatron \
            trainer.max_steps=1 \
            trainer.max_epochs=1 \
            model.train_ds.batch_size=2 \
            model.validation_ds.batch_size=2 \
            model.test_ds.batch_size=2 \
            model.nemo_path=null \
            trainer.val_check_interval=0.0 \
            trainer.devices=[1] \
            model.dataset.use_cache=false \
            model.language_model.pretrained_model_name=bert-base-uncased \
            trainer.accelerator=gpu \
            exp_manager=null  && \
            rm -rf design_zero_shot_intent_classification_outputs && TRANSFORMERS_OFFLINE=1'
          }
        }
        stage('Design Intent classification using ZeroShotIntentModel BART Classifier') {
          steps {
            sh 'TRANSFORMERS_OFFLINE=1 && cd examples/nlp/dialogue && \
            python dialogue.py \
            do_training=False \
            model.dataset.data_dir=/home/TestData/nlp/design_dataset \
            model.original_nemo_checkpoint=/home/TestData/nlp/drive_thru_revised/zeroshotintent_en_bert_base_uncased.nemo \
            model.dataset.dialogues_example_dir=design_zero_shot_intent_classification_bart_outputs \
            model.dataset.task=design \
            model.dataset.prompt_template="This example is related to" \
            model.library=huggingface \
            trainer.devices=[1] \
            model.dataset.use_cache=false \
            model.language_model.pretrained_model_name=bert-base-uncased \
            trainer.accelerator=gpu \
            exp_manager=null  && \
            rm -rf design_zero_shot_intent_classification_bart_outputs && TRANSFORMERS_OFFLINE=1'
          }
        }
        stage('Design Intent classification using DialogueNearestNeighbourModel') {
          steps {
            sh 'TRANSFORMERS_OFFLINE=1 && cd examples/nlp/dialogue && \
            python dialogue.py \
            do_training=False \
            model.dataset.data_dir=/home/TestData/nlp/design_dataset \
            model.dataset.dialogues_example_dir=design_dialogue_nearest_neighbour_classification_outputs \
            model.dataset.task=design \
            model.dataset.prompt_template="" \
            model.library=huggingface \
            trainer.devices=[0] \
            model.dataset.use_cache=false \
            model.language_model.pretrained_model_name=sentence-transformers/all-MiniLM-L6-v2 \
            trainer.accelerator=gpu \
            exp_manager=null  && \
            rm -rf design_dialogue_nearest_neighbour_classification_outputs && TRANSFORMERS_OFFLINE=1'
          }
        }
      }
    }
    stage('L2: Dialogue Generation') {
      when {
        anyOf {
          branch 'r1.21.0'
          changeRequest target: 'r1.21.0'
        }
      }
      failFast true
      parallel {
        stage('Dialogue: Answer Extender using DialogueS2SGenerationModel') {
          steps {
            sh 'TRANSFORMERS_OFFLINE=1 && cd examples/nlp/dialogue && \
            python dialogue.py \
            do_training=False \
            model.dataset.data_dir=/home/TestData/nlp/ms-marco-qa \
            model.dataset.dialogues_example_dir=answer_extender_s2s \
            model.dataset.task=ms_marco \
            model.library=huggingface \
            model.dataset.debug_mode=True \
            trainer.max_steps=1 \
            trainer.max_epochs=1 \
            model.train_ds.batch_size=2 \
            model.validation_ds.batch_size=2 \
            model.test_ds.batch_size=2 \
            model.nemo_path=null \
            trainer.val_check_interval=0.0 \
            trainer.devices=[1] \
            model.dataset.use_cache=false \
            model.language_model.pretrained_model_name=facebook/bart-large \
            trainer.accelerator=gpu \
            exp_manager=null  && \
            rm -rf answer_extender_s2s'
          }
        }
        stage('Dialogue: SGD Based Answer Extender using DialogueS2SGenerationModel') {
          steps {
            sh 'TRANSFORMERS_OFFLINE=1 && cd examples/nlp/dialogue && \
            python dialogue.py \
            do_training=False \
            model.dataset.data_dir=/home/TestData/nlp/sgd_small \
            model.dataset.dialogues_example_dir=sgd_answer_extender_s2s \
            model.dataset.task_name=debug_sample \
            model.dataset.task=sgd_generation \
            model.dataset.input_field=utterance+system_actions \
            model.dataset.output_field=system_utterance \
            model.dataset.use_cache=false \
            model.dataset.system_utterance=next_turn \
            model.dataset.debug_mode=True \
            model.dataset.prompt_template=slots_values \
            model.library=huggingface \
            trainer.max_steps=1 \
            trainer.max_epochs=1 \
            model.train_ds.batch_size=2 \
            model.validation_ds.batch_size=2 \
            model.test_ds.batch_size=2 \
            model.nemo_path=null \
            trainer.val_check_interval=0.0 \
            trainer.devices=[0] \
            model.language_model.pretrained_model_name=facebook/bart-large \
            trainer.accelerator=gpu \
            exp_manager=null  && \
            rm -rf sgd_answer_extender_s2s'
          }
        }
      }
    }
//     stage('L2: Dialogue Generation Part 2') {
//       when {
//         anyOf {
//           branch 'r1.21.0'
//           changeRequest target: 'r1.21.0'
//         }
//       }
//       failFast true
//       parallel {
//         stage('Dialogue: Answer Extender using DialogueGPTGenerationModel') {
//           steps {
//             sh 'TRANSFORMERS_OFFLINE=1 && cd examples/nlp/dialogue && \
//             python dialogue.py \
//             do_training=False \
//             model.dataset.data_dir=/home/TestData/nlp/ms-marco-qa \
//             model.dataset.dialogues_example_dir=answer_extender \
//             model.library=huggingface \
//             model.dataset.task=ms_marco \
//             model.dataset.debug_mode=True \
//             trainer.val_check_interval=0.0 \
//             trainer.devices=[0] \
//             model.dataset.use_cache=false \
//             model.language_model.pretrained_model_name=gpt2 \
//             trainer.accelerator=gpu \
//             exp_manager=null  && \
//             rm -rf answer_extender'
//           }
//         }
//       }
//     }
    stage('L2: COPY') {
      when {
        anyOf {
          branch 'r1.21.0'
          changeRequest target: 'r1.21.0'
        }
      }
      failFast true
      parallel {
        stage('Dialogue: Answer Extender using DialogueGPTGenerationModel') {
          steps {
            sh 'TRANSFORMERS_OFFLINE=0 && cd examples/nlp/dialogue && \
            python dialogue.py \
            do_training=False \
            model.dataset.data_dir=/home/TestData/nlp/ms-marco-qa \
            model.dataset.dialogues_example_dir=answer_extender \
            model.library=huggingface \
            model.dataset.task=ms_marco \
            model.dataset.debug_mode=True \
            trainer.val_check_interval=0.0 \
            trainer.devices=[0] \
            model.dataset.use_cache=false \
            model.language_model.pretrained_model_name=gpt2 \
            trainer.accelerator=gpu \
            exp_manager=null  && \
            rm -rf answer_extender'
          }
        }
      }
    }
    stage('L2: Duplex Text Normalization') {
      when {
        anyOf {
          branch 'r1.21.0'
          changeRequest target: 'r1.21.0'
        }
      }
      failFast true
      parallel {
        stage('Duplex Text Normalization with Tarred dataset') {
          steps {
            sh 'cd examples/nlp/duplex_text_normalization && \
            python duplex_text_normalization_train.py \
            data.validation_ds.data_path=/home/TestData/nlp/duplex_text_norm/small_test.tsv \
            mode=tn \
            lang=en \
            tagger_model.do_training=false \
            decoder_model.transformer=t5-small \
            data.validation_ds.batch_size=2 \
            data.train_ds.use_cache=false \
            data.validation_ds.use_cache=false \
            data.test_ds.batch_size=2 \
            data.train_ds.decoder_data_augmentation=false \
            data.train_ds.num_workers=2 \
            decoder_trainer.devices=[0,1] \
            decoder_trainer.accelerator="gpu" \
            data.train_ds.use_tarred_dataset=true \
            +decoder_trainer.fast_dev_run=true \
            decoder_exp_manager.create_checkpoint_callback=false \
            data.train_ds.tar_metadata_file=/home/TestData/nlp/duplex_text_norm/tarred_small/metadata.json \
            data.test_ds.use_cache=false \
            data.test_ds.data_path=/home/TestData/nlp/duplex_text_norm/small_test.tsv'
          }
        }
      }
    }
    // Runs out of memory on the 12G TITAN V (GPU 0 on main CI)
    // TODO: add when megatron bert is supported again in NeMo
    // stage('L2: MegaBERT Token Classification') {
    //   when {
    //     anyOf {
    //       branch 'r1.21.0'
    //       changeRequest target: 'r1.21.0'
    //     }
    //   }
    //   failFast true
    //   steps {
    //     sh 'cd examples/nlp/token_classification && \
    //     python token_classification_train.py \
    //     model.dataset.data_dir=/home/TestData/nlp/token_classification_punctuation/ \
    //     model.language_model.pretrained_model_name=megatron-bert-345m-uncased \
    //     model.train_ds.batch_size=10 \
    //     model.dataset.max_seq_length=50 \
    //     model.dataset.use_cache=false \
    //     trainer.accelerator=gpu \
    //     trainer.strategy=ddp \
    //     trainer.precision=16 \
    //     trainer.devices=[1] \
    //     trainer.accelerator="gpu" \
    //     +trainer.fast_dev_run=true \
    //     exp_manager=null'
    //   }
    // }

    stage('L2: BERT Text Classification') {
      when {
        anyOf {
          branch 'r1.21.0'
          changeRequest target: 'r1.21.0'
        }
      }
      failFast true
      parallel {
        stage ('Text Classification with BERT Test') {
          steps {
            sh 'cd examples/nlp/text_classification && \
            python text_classification_with_bert.py \
            model.dataset.num_classes=6 \
            model.train_ds.file_path=/home/TestData/nlp/retail_text_classification/train.tsv \
            model.validation_ds.file_path=/home/TestData/nlp/retail_text_classification/dev.tsv \
            model.language_model.pretrained_model_name=distilbert-base-uncased \
            model.train_ds.batch_size=10 \
            model.dataset.max_seq_length=50 \
            model.dataset.use_cache=false \
            trainer.devices=[0] \
            trainer.accelerator="gpu" \
            +trainer.fast_dev_run=true \
            exp_manager=null'
          }
        }
      }
    }

    stage('L2: Parallel BERT Question-Answering SQUAD v1.1 & v2.0') {
      when {
        anyOf {
          branch 'r1.21.0'
          changeRequest target: 'r1.21.0'
        }
      }
      failFast true
      parallel {
        stage('BERT SQUAD 1.1') {
          // Cannot do fast_dev_run because squad needs whole dev dataset
          steps {
            sh 'TRANSFORMERS_OFFLINE=1 && cd examples/nlp/question_answering && \
            python question_answering.py \
            model.train_ds.file=/home/TestData/nlp/squad_mini/v1.1/train-v1.1.json \
            model.dataset.use_cache=false \
            model.validation_ds.file=/home/TestData/nlp/squad_mini/v1.1/dev-v1.1.json \
            model.test_ds.file=/home/TestData/nlp/squad_mini/v1.1/dev-v1.1.json \
            model.train_ds.batch_size=2 \
            model.train_ds.num_samples=2 \
            model.validation_ds.batch_size=2 \
            model.validation_ds.num_samples=2 \
            model.test_ds.num_samples=2 \
            model.test_ds.batch_size=2 \
            trainer.max_epochs=1 \
            trainer.max_steps=1 \
            model.language_model.pretrained_model_name=bert-base-uncased \
            model.dataset.version_2_with_negative=false \
            trainer.precision=16 \
            trainer.devices=[0] \
            trainer.accelerator="gpu" \
            exp_manager=null && TRANSFORMERS_OFFLINE=1'
          }
        }
        stage('BERT SQUAD 2.0') {
          // Cannot do fast_dev_run because squad needs whole dev dataset
          steps {
            sh 'TRANSFORMERS_OFFLINE=1 && cd examples/nlp/question_answering && \
            python question_answering.py \
            model.train_ds.file=/home/TestData/nlp/squad_mini/v2.0/train-v2.0.json \
            model.dataset.use_cache=false \
            model.train_ds.batch_size=2 \
            model.train_ds.num_samples=2 \
            model.validation_ds.batch_size=2 \
            model.validation_ds.num_samples=2 \
            trainer.max_epochs=1 \
            trainer.max_steps=1 \
            model.validation_ds.file=/home/TestData/nlp/squad_mini/v2.0/dev-v2.0.json \
            model.language_model.pretrained_model_name=bert-base-uncased \
            model.dataset.version_2_with_negative=true \
            trainer.precision=16 \
            trainer.devices=[1] \
            trainer.accelerator="gpu" \
            exp_manager=null && TRANSFORMERS_OFFLINE=1'
          }
        }
      }
    }

    stage('L2: Parallel BART Question-Answering SQUAD v1.1 & v2.0') {
      when {
        anyOf {
          branch 'r1.21.0'
          changeRequest target: 'r1.21.0'
        }
      }
      failFast true
      parallel {
        stage('BART SQUAD 1.1') {
          // Cannot do fast_dev_run because squad needs whole dev dataset
          steps {
            sh 'TRANSFORMERS_OFFLINE=1 && cd examples/nlp/question_answering && \
            python question_answering.py \
            model.train_ds.file=/home/TestData/nlp/squad_mini/v1.1/train-v1.1.json \
            model.dataset.use_cache=false \
            model.dataset.check_if_answer_in_context=false \
            model.validation_ds.file=/home/TestData/nlp/squad_mini/v1.1/dev-v1.1.json \
            model.test_ds.file=/home/TestData/nlp/squad_mini/v1.1/dev-v1.1.json \
            model.train_ds.batch_size=2 \
            model.train_ds.num_samples=2 \
            model.validation_ds.batch_size=2 \
            model.validation_ds.num_samples=2 \
            model.test_ds.num_samples=2 \
            model.test_ds.batch_size=2 \
            trainer.max_epochs=1 \
            trainer.max_steps=1 \
            model.language_model.pretrained_model_name=facebook/bart-base \
            model.dataset.version_2_with_negative=false \
            trainer.precision=16 \
            trainer.devices=[0] \
            trainer.accelerator="gpu" \
            exp_manager=null && TRANSFORMERS_OFFLINE=1'
          }
        }
        stage('BART SQUAD 2.0') {
          // Cannot do fast_dev_run because squad needs whole dev dataset
          steps {
            sh 'TRANSFORMERS_OFFLINE=1 && cd examples/nlp/question_answering && \
            python question_answering.py \
            model.train_ds.file=/home/TestData/nlp/squad_mini/v2.0/train-v2.0.json \
            model.dataset.use_cache=false \
            model.dataset.check_if_answer_in_context=false \
            model.train_ds.batch_size=2 \
            model.train_ds.num_samples=2 \
            model.validation_ds.batch_size=2 \
            model.validation_ds.num_samples=2 \
            trainer.max_epochs=1 \
            trainer.max_steps=1 \
            model.validation_ds.file=/home/TestData/nlp/squad_mini/v2.0/dev-v2.0.json \
            model.language_model.pretrained_model_name=facebook/bart-base \
            model.dataset.version_2_with_negative=true \
            trainer.precision=16 \
            trainer.devices=[1] \
            trainer.accelerator="gpu" \
            exp_manager=null && TRANSFORMERS_OFFLINE=1'
          }
        }
      }
    }

    stage('L2: Parallel GPT2 Question-Answering SQUAD v1.1 & v2.0') {
      when {
        anyOf {
          branch 'r1.21.0'
          changeRequest target: 'r1.21.0'
        }
      }
      failFast true
      parallel {
        stage('GPT2 SQUAD 1.1') {
          // Cannot do fast_dev_run because squad needs whole dev dataset
          steps {
            sh 'TRANSFORMERS_OFFLINE=0 && cd examples/nlp/question_answering && \
            python question_answering.py \
            model.train_ds.file=/home/TestData/nlp/squad_mini/v1.1/train-v1.1.json \
            model.dataset.use_cache=false \
            model.dataset.check_if_answer_in_context=false \
            model.validation_ds.file=/home/TestData/nlp/squad_mini/v1.1/dev-v1.1.json \
            model.test_ds.file=/home/TestData/nlp/squad_mini/v1.1/dev-v1.1.json \
            model.train_ds.batch_size=2 \
            model.train_ds.num_samples=2 \
            model.validation_ds.batch_size=2 \
            model.validation_ds.num_samples=2 \
            model.test_ds.num_samples=2 \
            model.test_ds.batch_size=2 \
            trainer.max_epochs=1 \
            trainer.max_steps=1 \
            model.language_model.pretrained_model_name=gpt2 \
            model.dataset.version_2_with_negative=false \
            trainer.precision=16 \
            trainer.devices=[0] \
            trainer.accelerator="gpu" \
            exp_manager=null && TRANSFORMERS_OFFLINE=1'
          }
        }
        stage('GPT2 SQUAD 2.0') {
          // Cannot do fast_dev_run because squad needs whole dev dataset
          steps {
            sh 'TRANSFORMERS_OFFLINE=1 && cd examples/nlp/question_answering && \
            python question_answering.py \
            model.train_ds.file=/home/TestData/nlp/squad_mini/v2.0/train-v2.0.json \
            model.dataset.use_cache=false \
            model.dataset.check_if_answer_in_context=false \
            model.train_ds.batch_size=2 \
            model.train_ds.num_samples=2 \
            model.validation_ds.batch_size=2 \
            model.validation_ds.num_samples=2 \
            trainer.max_epochs=1 \
            trainer.max_steps=1 \
            model.validation_ds.file=/home/TestData/nlp/squad_mini/v2.0/dev-v2.0.json \
            model.language_model.pretrained_model_name=gpt2 \
            model.dataset.version_2_with_negative=true \
            trainer.precision=16 \
            trainer.devices=[1] \
            trainer.accelerator="gpu" \
            exp_manager=null && TRANSFORMERS_OFFLINE=1'
          }
        }
      }
    }

    stage('L2: Intent and Slot Classification Tasks') {
      when {
        anyOf {
          branch 'r1.21.0'
          changeRequest target: 'r1.21.0'
        }
      }
      failFast true
      parallel {
        stage('L2: Intent and Slot Classification') {
          steps {
            sh 'cd examples/nlp/intent_slot_classification && \
            python intent_slot_classification.py \
            model.data_dir=/home/TestData/nlp/retail \
            model.validation_ds.prefix=dev \
            model.test_ds.prefix=dev \
            trainer.devices=[0] \
            trainer.accelerator="gpu" \
            +trainer.fast_dev_run=true \
            exp_manager.exp_dir=checkpoints'
            sh 'rm -rf checkpoints'
          }
        }
        stage('L2: Multi-Label Intent and Slot Classification') {
          steps {
            sh 'cd examples/nlp/intent_slot_classification && \
            python multi_label_intent_slot_classification.py \
            model.data_dir=/home/TestData/nlp/new_multiatis \
            model.validation_ds.prefix=dev \
            model.test_ds.prefix=dev \
            trainer.devices=[0] \
            +trainer.fast_dev_run=true \
            exp_manager.exp_dir=checkpoints2'
            sh 'rm -rf checkpoints2'
          }
        }
      }
    }

    // TODO: add when megatron-bert is supported again
    // stage('L2: Model Parallel Size 2 Megatron Text Classification') {
    //   when {
    //     anyOf{
    //       branch 'r1.21.0'
    //       changeRequest target: 'r1.21.0'
    //     }
    //   }
    //   failFast true
    //   steps{
    //     sh 'cd examples/nlp/text_classification && \
    //     python text_classification_with_bert.py \
    //     trainer.devices=[0,1] \
    //     trainer.accelerator="gpu" \
    //     trainer.num_nodes=1 \
    //     trainer.precision=16 \
    //     trainer.gradient_clip_val=1.0 \
    //     +trainer.fast_dev_run=true \
    //     model.dataset.num_classes=6 \
    //     model.train_ds.file_path=/home/TestData/nlp/retail_text_classification/train.tsv \
    //     model.train_ds.batch_size=4 \
    //     model.language_model.pretrained_model_name=megatron-bert-uncased \
    //     model.language_model.config_file=/home/TestData/nlp/mp_2_bert_toy/config.json \
    //     model.language_model.lm_checkpoint=/home/TestData/nlp/mp_2_bert_toy/iter_2000000 \
    //     model.nemo_path=null \
    //     ~model.infer_samples \
    //     exp_manager=null'
    //   }
    // }

    // stage('L2: Model Parallel Size 2 Megatron Autoresume') {
    //   when {
    //     anyOf{
    //       branch 'r1.21.0'
    //       changeRequest target: 'r1.21.0'
    //     }
    //   }
    //   failFast true
    //   steps{
    //     sh 'cd examples/nlp/text_classification && \
    //     python text_classification_with_bert.py \
    //     trainer.devices=[0,1] \
    //     trainer.accelerator="gpu" \
    //     trainer.num_nodes=1 \
    //     trainer.precision=16 \
    //     trainer.gradient_clip_val=1.0 \
    //     trainer.max_epochs=1 \
    //     +trainer.fast_dev_run=true \
    //     model.dataset.num_classes=6 \
    //     model.train_ds.file_path=/home/TestData/nlp/retail_text_classification/train.tsv \
    //     model.train_ds.batch_size=4 \
    //     model.language_model.pretrained_model_name=megatron-bert-uncased \
    //     model.language_model.config_file=/home/TestData/nlp/mp_2_bert_toy/config.json \
    //     model.language_model.lm_checkpoint=/home/TestData/nlp/mp_2_bert_toy/iter_2000000 \
    //     model.nemo_path=null \
    //     ~model.infer_samples \
    //     +exp_manager.explicit_log_dir=/home/TestData/nlp/mp_autoresume \
    //     +exp_manager.resume_if_exists=true'
    //   }
    // }

    // stage('L2: Model Parallel Size 2 Megatron Evaluation from .nemo') {
    //   when {
    //     anyOf{
    //       branch 'r1.21.0'
    //       changeRequest target: 'r1.21.0'
    //     }
    //   }
    //   failFast true
    //   steps{
    //     sh 'cd examples/nlp/text_classification && \
    //     python model_parallel_text_classification_evaluation.py \
    //     trainer.devices=[0,1] \
    //     trainer.accelerator="gpu" \
    //     trainer.num_nodes=1 \
    //     model.dataset.num_classes=6 \
    //     model.test_ds.file_path=/home/TestData/nlp/retail_text_classification/dev.tsv \
    //     model.nemo_path=/home/TestData/nlp/mp_2_nemo/retail_text_class_350M.nemo \
    //     exp_manager=null'
    //   }
    // }

    // stage('L2: Model Parallel Size 2 Megatron Train from .nemo') {
    //   when {
    //     anyOf{
    //       branch 'r1.21.0'
    //       changeRequest target: 'r1.21.0'
    //     }
    //   }
    //   failFast true
    //   steps{
    //     sh 'cd examples/nlp/token_classification && \
    //     python token_classification_train.py \
    //     pretrained_model=/home/TestData/nlp/mp_2_nemo/ner_350M.nemo \
    //     model.dataset.data_dir=/home/TestData/nlp/ner/ \
    //     model.train_ds.batch_size=2 \
    //     model.dataset.use_cache=false \
    //     trainer.devices=[0,1] \
    //     trainer.accelerator="gpu" \
    //     +trainer.fast_dev_run=true \
    //     model.dataset.class_balancing="weighted_loss" \
    //     exp_manager=null'
    //   }
    // }

    stage('L2: Parallel NLP Examples 2') {
      when {
        anyOf {
          branch 'r1.21.0'
          changeRequest target: 'r1.21.0'
        }
      }
      failFast true
      parallel {
        stage ('NER finetuning from pretrained Test') {
          steps {
            sh 'cd examples/nlp/token_classification && \
            python token_classification_train.py \
            pretrained_model=ner_en_bert \
            model.dataset.data_dir=/home/TestData/nlp/ner/ \
            model.train_ds.batch_size=2 \
            model.dataset.use_cache=false \
            trainer.devices=[0] \
            trainer.accelerator="gpu" \
            +trainer.fast_dev_run=true \
            model.dataset.class_balancing="weighted_loss" \
            exp_manager.exp_dir=null'
          }
        }
        stage ('Punctuation and capitalization finetuning from pretrained test') {
          steps {
            sh 'cd examples/nlp/token_classification && \
            data_dir="$(mktemp -d -p "$(pwd)")" && \
            cp /home/TestData/nlp/token_classification_punctuation/*.txt "${data_dir}"/ && \
            python punctuation_capitalization_train_evaluate.py \
              pretrained_model=punctuation_en_bert \
              model.train_ds.ds_item="${data_dir}" \
              model.validation_ds.ds_item="${data_dir}" \
              model.test_ds.ds_item="${data_dir}" \
              +model.train_ds.use_cache=false \
              +model.validation_ds.use_cache=false \
              +model.test_ds.use_cache=false \
              trainer.devices=[1] \
              trainer.accelerator="gpu" \
              +trainer.fast_dev_run=true \
              exp_manager.exp_dir=null && \
            rm -rf "${data_dir}"'
          }
        }
        stage ('NER with TurkuNLP/bert-base-finnish-cased-v1') {
          steps {
            sh 'cd examples/nlp/token_classification && \
            python token_classification_train.py \
            model.dataset.data_dir=/home/TestData/nlp/token_classification_punctuation/ \
            trainer.devices=[0] \
            trainer.accelerator="gpu" \
            +trainer.fast_dev_run=true \
            model.dataset.use_cache=false \
            model.language_model.pretrained_model_name="TurkuNLP/bert-base-finnish-cased-v1" \
            exp_manager.exp_dir=null'
          }
        }
        stage('Evaluation script for Token Classification') {
          steps {
            sh 'python examples/nlp/token_classification/token_classification_evaluate.py \
            model.dataset.data_dir=/home/TestData/nlp/ner/ \
            model.dataset.use_cache=false \
            pretrained_model=/home/TestData/nlp/pretrained_models/NER_Model_with_BERT_base_uncased.nemo'
          }
        }
        stage('Evaluation script for Punctuation') {
          steps {
            sh 'data_dir="$(mktemp -d -p "$(pwd)")" && \
            cp /home/TestData/nlp/token_classification_punctuation/*.txt "${data_dir}"/ && \
            python examples/nlp/token_classification/punctuation_capitalization_train_evaluate.py \
              +do_training=false \
              +do_testing=true \
              model.test_ds.ds_item="${data_dir}" \
              ~model.train_ds \
              ~model.validation_ds \
              +model.test_ds.use_cache=false \
              pretrained_model=/home/TestData/nlp/pretrained_models/Punctuation_Capitalization_with_DistilBERT_base_uncased.nemo && \
            rm -rf "${data_dir}"'
          }
        }
        stage('L2: Punctuation & Capitalization, 2GPUs with DistilBERT, Fine-tuning on different data') {
          steps {
            sh 'cd examples/nlp/token_classification && \
            output_dir="$(mktemp -d -p "$(pwd)")" && \
            tmp_data_dir="$(mktemp -d -p "$(pwd)")" && \
            cp /home/TestData/nlp/token_classification_punctuation/*.txt "${tmp_data_dir}"/ && \
            python punctuation_capitalization_train_evaluate.py \
              model.train_ds.use_tarred_dataset=false \
              model.train_ds.ds_item="${tmp_data_dir}" \
              model.validation_ds.ds_item="${tmp_data_dir}" \
              model.test_ds.ds_item="${tmp_data_dir}" \
              model.language_model.pretrained_model_name=distilbert-base-uncased \
              +model.train_ds.use_cache=false \
              +model.validation_ds.use_cache=false \
              +model.test_ds.use_cache=false \
              trainer.devices=[0,1] \
              trainer.accelerator="gpu" \
              trainer.strategy=ddp \
              trainer.max_epochs=1 \
              +exp_manager.explicit_log_dir="${output_dir}" \
              +do_testing=true && \
            tmp_data_dir_2="$(mktemp -d -p "$(pwd)")" && \
            mv "${tmp_data_dir}"/* "${tmp_data_dir_2}" && \
            rm -rf "${tmp_data_dir}" && \
            python punctuation_capitalization_train_evaluate.py \
              model.train_ds.use_tarred_dataset=false \
              model.train_ds.ds_item="${tmp_data_dir_2}" \
              model.validation_ds.ds_item="${tmp_data_dir_2}" \
              model.test_ds.ds_item="${tmp_data_dir_2}" \
              pretrained_model="${output_dir}/checkpoints/Punctuation_and_Capitalization.nemo" \
              +model.train_ds.use_cache=false \
              +model.validation_ds.use_cache=false \
              +model.test_ds.use_cache=false \
              trainer.devices=[0,1] \
              trainer.accelerator="gpu" \
              trainer.strategy=ddp \
              trainer.max_epochs=1 \
              exp_manager=null && \
            rm -rf /workspace/NeMo/examples/nlp/token_classification/nemo_experiments \
              "${tmp_data_dir_2}" \
              "${output_dir}"'
          }
        }
      }
    }
    stage('Punctuation & Capitalization tarred dataset') {
      when {
        anyOf {
          branch 'r1.21.0'
          changeRequest target: 'r1.21.0'
        }
      }
      failFast true
      stages {
        stage('create and use tarred dataset') {
          steps {
            sh 'data_dir="$(mktemp -d -p "$(pwd)")" && \
            cp -r /home/TestData/nlp/token_classification_punctuation/*.txt \
              /home/TestData/nlp/token_classification_punctuation/wmt_wiki_10000 \
              "${data_dir}"/ && \
            usual_data=${data_dir}/wmt_wiki_10000 && \
            output_dir="$(mktemp -d -p "$(pwd)")" && \
            tarred_data=${output_dir}/train_tarred && \
            tokens_in_batch=2000 && \
            max_seq_length=512 && \
            lm_model=distilbert-base-uncased && \
            python examples/nlp/token_classification/data/create_punctuation_capitalization_tarred_dataset.py \
              --text ${usual_data}/input.txt \
              --labels ${usual_data}/labels.txt \
              --output_dir ${tarred_data} \
              --tokens_in_batch ${tokens_in_batch} \
              --max_seq_length 512 \
              --lines_per_dataset_fragment 2000 \
              --num_batches_per_tarfile 5 \
              --tar_file_prefix punctuation_capitalization \
              --tokenizer_name ${lm_model} \
              --use_fast_tokenizer \
              --pad_label O \
              --n_jobs 3 && \
            echo "Number of tarred files in dataset:" && \
            ls ${tarred_data}/*.tar | wc -l && \
            echo "Label id files in dataset:" && \
            ls ${tarred_data}/*.csv && \
            metadata_file=${tarred_data}/metadata.punctuation_capitalization.tokens${tokens_in_batch}.max_seq_length${max_seq_length}.${lm_model}.json && \
            python examples/nlp/token_classification/punctuation_capitalization_train_evaluate.py \
              model.validation_ds.ds_item="${data_dir}" \
              model.test_ds.ds_item="${data_dir}" \
              model.train_ds.ds_item=${tarred_data} \
              model.language_model.pretrained_model_name=${lm_model} \
              model.train_ds.use_tarred_dataset=true \
              model.train_ds.tar_metadata_file=${metadata_file} \
              +model.train_ds.use_cache=false \
              +model.validation_ds.use_cache=false \
              +model.test_ds.use_cache=false \
              trainer.devices=[0,1] \
              trainer.accelerator="gpu" \
              trainer.strategy=ddp \
              trainer.max_epochs=1 \
              +exp_manager.explicit_log_dir=${output_dir}/output && \
            rm -rf "${output_dir}" "${data_dir}"'
          }
        }
      }
    }
    stage('Punctuation & Capitalization, Different ways of passing labels to model') {
      when {
        anyOf {
          branch 'r1.21.0'
          changeRequest target: 'r1.21.0'
        }
      }
      failFast true
      stages {
        stage('Punctuation & Capitalization, Using model.common_datasest_parameters.label_vocab_dir') {
          steps {
            sh 'cd examples/nlp/token_classification && \
            work_dir="$(mktemp -d -p "$(pwd)")" && \
            label_vocab_dir="${work_dir}/labels" && \
            mkdir -p ${label_vocab_dir} && \
            data_dir="${work_dir}/data" && \
            mkdir -p "${data_dir}" && \
            cp /home/TestData/nlp/token_classification_punctuation/*.txt "${data_dir}" && \
            output_dir="${work_dir}/output" && \
            mkdir -p "${output_dir}" && \
            punct_label_vocab="${label_vocab_dir}/punct_label_vocab.csv" && \
            capit_label_vocab="${label_vocab_dir}/capit_label_vocab.csv" && \
            printf "O\n,\n.\n?\n" > "${punct_label_vocab}" && \
            printf "O\nU\n" > "${capit_label_vocab}" && \
            python punctuation_capitalization_train_evaluate.py \
              model.train_ds.use_tarred_dataset=false \
              model.train_ds.ds_item="${data_dir}" \
              model.validation_ds.ds_item="${data_dir}" \
              model.test_ds.ds_item="${data_dir}" \
              model.language_model.pretrained_model_name=distilbert-base-uncased \
              model.common_dataset_parameters.label_vocab_dir="${label_vocab_dir}" \
              model.class_labels.punct_labels_file="$(basename "${punct_label_vocab}")" \
              model.class_labels.capit_labels_file="$(basename "${capit_label_vocab}")" \
              +model.train_ds.use_cache=false \
              +model.validation_ds.use_cache=false \
              +model.test_ds.use_cache=false \
              trainer.devices=[0,1] \
              trainer.strategy=ddp \
              trainer.max_epochs=1 \
              +exp_manager.explicit_log_dir="${output_dir}" \
              +do_testing=false && \
            python punctuation_capitalization_train_evaluate.py \
              +do_training=false \
              +do_testing=true \
              ~model.train_ds \
              ~model.validation_ds \
              model.test_ds.ds_item="${data_dir}" \
              pretrained_model="${output_dir}/checkpoints/Punctuation_and_Capitalization.nemo" \
              +model.train_ds.use_cache=false \
              +model.validation_ds.use_cache=false \
              +model.test_ds.use_cache=false \
              trainer.devices=[0,1] \
              trainer.strategy=ddp \
              trainer.max_epochs=1 \
              exp_manager=null && \
            rm -rf "${work_dir}"'
          }
        }
        stage('Punctuation & Capitalization, Using model.common_datasest_parameters.{punct,capit}_label_ids') {
          steps {
            sh 'cd examples/nlp/token_classification && \
            work_dir="$(mktemp -d -p "$(pwd)")" && \
            output_dir="${work_dir}/output" && \
            mkdir -p "${output_dir}" && \
            data_dir="${work_dir}/data" && \
            mkdir -p "${data_dir}" && \
            cp /home/TestData/nlp/token_classification_punctuation/*.txt "${data_dir}" && \
            conf_name=punctuation_capitalization_config_with_ids && \
            cp conf/punctuation_capitalization_config.yaml "${work_dir}/${conf_name}.yaml" && \
            sed -i $\'s/punct_label_ids: null/punct_label_ids: {O: 0, \\\',\\\': 1, .: 2, \\\'?\\\': 3}/\' \
              "${work_dir}/${conf_name}.yaml" && \
            sed -i $\'s/capit_label_ids: null/capit_label_ids: {O: 0, U: 1}/\' \
              "${work_dir}/${conf_name}.yaml" && \
            python punctuation_capitalization_train_evaluate.py \
              --config-path "${work_dir}" \
              --config-name "${conf_name}" \
              model.train_ds.use_tarred_dataset=false \
              model.train_ds.ds_item="${data_dir}" \
              model.validation_ds.ds_item="${data_dir}" \
              model.test_ds.ds_item="${data_dir}" \
              model.language_model.pretrained_model_name=distilbert-base-uncased \
              +model.train_ds.use_cache=false \
              +model.validation_ds.use_cache=false \
              +model.test_ds.use_cache=false \
              trainer.devices=[0,1] \
              trainer.strategy=ddp \
              trainer.max_epochs=1 \
              +exp_manager.explicit_log_dir="${output_dir}" \
              +do_testing=false && \
            python punctuation_capitalization_train_evaluate.py \
              +do_training=false \
              +do_testing=true \
              ~model.train_ds \
              ~model.validation_ds \
              model.test_ds.ds_item="${data_dir}" \
              pretrained_model="${output_dir}/checkpoints/Punctuation_and_Capitalization.nemo" \
              +model.train_ds.use_cache=false \
              +model.validation_ds.use_cache=false \
              +model.test_ds.use_cache=false \
              trainer.devices=[0,1] \
              trainer.strategy=ddp \
              trainer.max_epochs=1 \
              exp_manager=null && \
            rm -rf "${work_dir}"'
          }
        }
      }
    }
    stage('Punctuation & Capitalization inference') {
      when {
        anyOf {
          branch 'r1.21.0'
          changeRequest target: 'r1.21.0'
        }
      }
      failFast true
      stages {
        stage('Restore punctuation and capitalization in long text') {
          steps {
            sh 'output_dir="$(mktemp -d -p "$(pwd)")" && \
            python examples/nlp/token_classification/punctuate_capitalize_infer.py \
              --input_manifest /home/TestData/nlp/token_classification_punctuation/iwslt_tst2019.manifest \
              --output_text "${output_dir}/iwslt_inference_result.txt" \
              --max_seq_length 92 \
              --step 8 \
              --margin 16 \
              --pretrained_name punctuation_en_bert \
              --batch_size 32 && \
            rm -rf "${output_dir}"'
          }
        }
      }
    }

    stage('L2: Parallel Pretraining BERT pretraining from Text/Preprocessed') {
      when {
        anyOf {
          branch 'r1.21.0'
          changeRequest target: 'r1.21.0'
        }
      }
      failFast true
      parallel {
        stage('L2: Pretraining BERT pretraining from Text') {
            steps {
              sh 'cd examples/nlp/language_modeling && \
              python bert_pretraining.py \
              --config-name=bert_pretraining_from_text_config.yaml \
              trainer.devices=[0] \
              trainer.accelerator="gpu" \
              trainer.precision=16 \
              +trainer.fast_dev_run=true \
              model.train_ds.data_file=/home/TestData/nlp/wikitext-2/train.txt  \
              model.train_ds.batch_size=32 \
              model.validation_ds.data_file=/home/TestData/nlp/wikitext-2/valid.txt  \
              model.validation_ds.batch_size=32 \
              model.language_model.config_file=/home/TestData/nlp/bert_configs/bert_3200.json \
              model.optim.lr=0.01 \
              model.optim.sched.warmup_ratio=0.1 \
              model.tokenizer.tokenizer_name=sentencepiece \
              model.tokenizer.tokenizer_model=/home/TestData/nlp/wikitext-2/tokenizer_bpe_v3193/tokenizer.model \
              model.mask_prob=0.15 \
              model.short_seq_prob=0.1 \
              exp_manager.exp_dir=PretrainingBERTFromText \
              '
              sh 'rm -f /home/TestData/nlp/wikitext-2/*.pkl'
              sh 'rm -rf examples/nlp/language_modeling/PretrainingBERTFromText'
              sh 'ls -lha examples/nlp/language_modeling'
            }
        }
        stage('L2: Pretraining BERT from Preprocessed') {
            steps {
              sh 'cd examples/nlp/language_modeling && \
              python bert_pretraining.py \
              --config-name=bert_pretraining_from_preprocessed_config.yaml \
              trainer.devices=[1] \
              trainer.accelerator="gpu" \
              trainer.precision=16 \
              +trainer.fast_dev_run=false \
              +trainer.max_epochs=1 \
              +trainer.limit_val_batches=0 \
              +trainer.limit_train_batches=1 \
              model.train_ds.data_file=/home/TestData/nlp/wiki_book_mini/training \
              model.train_ds.batch_size=8 \
              model.language_model.lm_checkpoint=/home/TestData/nlp/bert_ckpts/nemo1.0/bert_base_uncased_mlm_final_1074591_nemo1.0.pt \
              model.language_model.config_file=/home/TestData/nlp/bert_configs/uncased_L-12_H-768_A-12.json \
              model.optim.lr=0.875e-4 \
              model.optim.weight_decay=0.01 \
              model.optim.sched.warmup_ratio=0.01 \
              exp_manager.exp_dir=PretrainingBERTFromPreprocessed \
              exp_manager.create_checkpoint_callback=False \
              '
              sh 'rm -rf examples/nlp/language_modeling/PretrainingBERTFromPreprocessed'
              sh 'ls -lha examples/nlp/language_modeling'
            }
        }
      }
    }

    stage('L2: Entity Linking') {
      when {
        anyOf {
          branch 'r1.21.0'
          changeRequest target: 'r1.21.0'
        }
      }
      failFast true
      parallel {
        stage ('Self Alignment Pretraining BERT') {
           steps {
             sh 'cd examples/nlp/entity_linking && \
             python self_alignment_pretraining.py \
             project_dir=. \
             trainer.val_check_interval=3 \
             model.raw_data=None \
             model.train_ds.data_file=/home/TestData/nlp/entity_linking/tiny_example_train_pairs.tsv \
             model.validation_ds.data_file=/home/TestData/nlp/entity_linking/tiny_example_validation_pairs.tsv \
             model.train_ds.batch_size=8 \
             model.validation_ds.batch_size=8 \
             exp_manager.exp_dir=null'
          }
        }
      }
    }

    // TODO: remove +model.optim.capturable=True when Pytorch fix: https://github.com/pytorch/pytorch/pull/81858
    // is in the release container
    stage('L2: NMT Attention is All You Need Training') {
      when {
        anyOf {
          branch 'r1.21.0'
          changeRequest target: 'r1.21.0'
        }
      }
      failFast true
      parallel {
        stage('L2: NMT Training Post-LN') {
            steps {
              sh 'python examples/nlp/machine_translation/enc_dec_nmt.py \
              --config-path=conf \
              --config-name=aayn_base \
              do_testing=false \
              model.train_ds.src_file_name=/home/TestData/nlp/nmt/toy_data/wmt14-de-en.src \
              model.train_ds.tgt_file_name=/home/TestData/nlp/nmt/toy_data/wmt14-de-en.ref \
              model.validation_ds.src_file_name=/home/TestData/nlp/nmt/toy_data/wmt14-de-en.src \
              model.validation_ds.tgt_file_name=/home/TestData/nlp/nmt/toy_data/wmt14-de-en.src \
              model.test_ds.src_file_name=/home/TestData/nlp/nmt/toy_data/wmt14-de-en.src \
              model.test_ds.tgt_file_name=/home/TestData/nlp/nmt/toy_data/wmt14-de-en.src \
              model.encoder_tokenizer.tokenizer_model=/home/TestData/nlp/nmt/toy_data/tt_tokenizer.BPE.4096.model \
              model.decoder_tokenizer.tokenizer_model=/home/TestData/nlp/nmt/toy_data/tt_tokenizer.BPE.4096.model \
              model.encoder.num_layers=1 \
              model.encoder.hidden_size=64 \
              model.encoder.inner_size=256 \
              model.decoder.num_layers=1 \
              model.decoder.hidden_size=64 \
              model.decoder.inner_size=256 \
              +model.optim.capturable=True \
              trainer.devices=[0] \
              trainer.accelerator="gpu" \
              +trainer.val_check_interval=2 \
              +trainer.limit_val_batches=1 \
              +trainer.max_steps=2 \
              trainer.precision=16 \
              +exp_manager.explicit_log_dir=examples/nlp/machine_translation/nmt_results \
              +exp_manager.create_checkpoint_callback=true \
              '
              sh 'python examples/nlp/machine_translation/enc_dec_nmt.py \
              --config-path=conf \
              --config-name=aayn_base \
              do_testing=true \
              model.train_ds.src_file_name=/home/TestData/nlp/nmt/toy_data/wmt14-de-en.src \
              model.train_ds.tgt_file_name=/home/TestData/nlp/nmt/toy_data/wmt14-de-en.ref \
              model.validation_ds.src_file_name=/home/TestData/nlp/nmt/toy_data/wmt14-de-en.src \
              model.validation_ds.tgt_file_name=/home/TestData/nlp/nmt/toy_data/wmt14-de-en.src \
              model.test_ds.src_file_name=/home/TestData/nlp/nmt/toy_data/wmt14-de-en.src \
              model.test_ds.tgt_file_name=/home/TestData/nlp/nmt/toy_data/wmt14-de-en.src \
              model.encoder_tokenizer.tokenizer_model=/home/TestData/nlp/nmt/toy_data/tt_tokenizer.BPE.4096.model \
              model.decoder_tokenizer.tokenizer_model=/home/TestData/nlp/nmt/toy_data/tt_tokenizer.BPE.4096.model \
              model.encoder.num_layers=1 \
              model.encoder.hidden_size=64 \
              model.encoder.inner_size=256 \
              model.decoder.num_layers=1 \
              model.decoder.hidden_size=64 \
              model.decoder.inner_size=256 \
              +model.optim.capturable=True \
              trainer.devices=[0] \
              trainer.accelerator="gpu" \
              +trainer.val_check_interval=10 \
              +trainer.limit_val_batches=1 \
              +trainer.limit_test_batches=1 \
              +trainer.max_steps=10 \
              +exp_manager.explicit_log_dir=examples/nlp/machine_translation/nmt_results \
              +exp_manager.create_checkpoint_callback=true \
              +exp_manager.resume_if_exists=True \
              '
              sh 'rm -rf examples/nlp/machine_translation/nmt_results'
            }
        }

        stage('L2: NMT Training Pre-LN') {
            steps {
              sh 'cd examples/nlp/machine_translation && \
              python enc_dec_nmt.py \
              --config-path=conf \
              --config-name=aayn_base \
              do_testing=true \
              model.train_ds.src_file_name=/home/TestData/nlp/nmt/toy_data/wmt14-de-en.src \
              model.train_ds.tgt_file_name=/home/TestData/nlp/nmt/toy_data/wmt14-de-en.ref \
              model.validation_ds.src_file_name=/home/TestData/nlp/nmt/toy_data/wmt14-de-en.src \
              model.validation_ds.tgt_file_name=/home/TestData/nlp/nmt/toy_data/wmt14-de-en.src \
              model.test_ds.src_file_name=/home/TestData/nlp/nmt/toy_data/wmt14-de-en.src \
              model.test_ds.tgt_file_name=/home/TestData/nlp/nmt/toy_data/wmt14-de-en.src \
              model.encoder_tokenizer.tokenizer_model=/home/TestData/nlp/nmt/toy_data/tt_tokenizer.BPE.4096.model \
              model.decoder_tokenizer.tokenizer_model=/home/TestData/nlp/nmt/toy_data/tt_tokenizer.BPE.4096.model \
              model.encoder.pre_ln=true \
              model.decoder.pre_ln=true \
              trainer.devices=[1] \
              trainer.accelerator="gpu" \
              +trainer.fast_dev_run=true \
              +trainer.limit_test_batches=2 \
              exp_manager=null \
              '
            }
        }
        stage('L2: NMT Multi-Validation') {
            steps {
              sh 'cd examples/nlp/machine_translation && \
              python enc_dec_nmt.py \
              --config-path=conf \
              --config-name=aayn_base \
              do_testing=true \
              model.train_ds.src_file_name=/home/TestData/nlp/nmt/toy_data/wmt14-en-de.src \
              model.train_ds.tgt_file_name=/home/TestData/nlp/nmt/toy_data/wmt14-en-de.ref \
              model.validation_ds.src_file_name=[/home/TestData/nlp/nmt/toy_data/wmt13-en-de.src,/home/TestData/nlp/nmt/toy_data/wmt14-en-de.src] \
              model.validation_ds.tgt_file_name=[/home/TestData/nlp/nmt/toy_data/wmt13-en-de.ref,/home/TestData/nlp/nmt/toy_data/wmt14-en-de.ref] \
              model.test_ds.src_file_name=[/home/TestData/nlp/nmt/toy_data/wmt13-en-de.src,/home/TestData/nlp/nmt/toy_data/wmt14-en-de.src] \
              model.test_ds.tgt_file_name=[/home/TestData/nlp/nmt/toy_data/wmt13-en-de.ref,/home/TestData/nlp/nmt/toy_data/wmt14-en-de.ref] \
              model.encoder_tokenizer.tokenizer_model=/home/TestData/nlp/nmt/toy_data/tt_tokenizer.BPE.4096.model \
              model.decoder_tokenizer.tokenizer_model=/home/TestData/nlp/nmt/toy_data/tt_tokenizer.BPE.4096.model \
              trainer.devices=[0] \
              trainer.accelerator="gpu" \
              +trainer.fast_dev_run=true \
              +trainer.limit_test_batches=2 \
              exp_manager=null \
              '
            }
        }
      }
    }

    stage('L2: NMT Attention is All You Need Inference') {
      when {
        anyOf {
          branch 'r1.21.0'
          changeRequest target: 'r1.21.0'
        }
      }
      failFast true
      parallel {
        stage('L2: NMT Inference - PostLN') {
            steps {
              sh 'cd examples/nlp/machine_translation && \
              python nmt_transformer_infer.py \
              --model=/home/TestData/nlp/nmt/toy_data/TransformerLargeDe-En.nemo \
              --srctext=/home/TestData/nlp/nmt/toy_data/wmt14-de-en.test.src \
              --tgtout=/home/TestData/nlp/nmt/toy_data/out.txt \
              --target_lang en \
              --source_lang de \
              '
            }
        }
        stage('L2: NMT Inference - Pre-LN') {
            steps {
              sh 'cd examples/nlp/machine_translation && \
              python nmt_transformer_infer.py \
              --model=/home/TestData/nlp/nmt/toy_data/en_de_24x6_preln.nemo \
              --srctext=/home/TestData/nlp/nmt/toy_data/wmt14-en-de.test.src \
              --tgtout=/home/TestData/nlp/nmt/toy_data/out.txt \
              --target_lang de \
              --source_lang en \
              '
            }
        }
      }
    }

    stage('L2: NMT Attention is All You Need Finetuning') {
      when {
        anyOf {
          branch 'r1.21.0'
          changeRequest target: 'r1.21.0'
        }
      }
      failFast true
      steps {
        sh "cd examples/nlp/machine_translation && \
        python enc_dec_nmt_finetune.py \
        model_path=/home/TestData/nlp/nmt/toy_data/en_de_24x6_preln.nemo \
        trainer.devices=[0] \
        ~trainer.max_epochs \
        model.train_ds.src_file_name=/home/TestData/nlp/nmt/toy_data/wmt14-de-en.src \
        model.train_ds.tgt_file_name=/home/TestData/nlp/nmt/toy_data/wmt14-de-en.ref \
        model.validation_ds.src_file_name=/home/TestData/nlp/nmt/toy_data/wmt14-de-en.src \
        model.validation_ds.tgt_file_name=/home/TestData/nlp/nmt/toy_data/wmt14-de-en.src \
        model.test_ds.src_file_name=/home/TestData/nlp/nmt/toy_data/wmt14-de-en.src \
        model.test_ds.tgt_file_name=/home/TestData/nlp/nmt/toy_data/wmt14-de-en.src \
        +trainer.val_check_interval=10 \
        +trainer.limit_val_batches=1 \
        +trainer.limit_test_batches=1 \
        +trainer.max_steps=10 \
        +exp_manager.exp_dir=examples/nlp/machine_translation/nmt_finetune \
        +exp_manager.create_checkpoint_callback=True \
        +exp_manager.checkpoint_callback_params.monitor=val_sacreBLEU \
        +exp_manager.checkpoint_callback_params.mode=max \
        +exp_manager.checkpoint_callback_params.save_best_model=true \
        "
        sh "rm -rf examples/nlp/machine_translation/nmt_finetune"
      }
    }


    stage('L2: NMT Tarred Dataset Creation') {
      when {
        anyOf {
          branch 'r1.21.0'
          changeRequest target: 'r1.21.0'
        }
      }
      failFast true
      parallel {
        stage('L2: NMT Auto Tarred Dataset Creation') {
            steps {
              sh 'cd examples/nlp/machine_translation && \
              python enc_dec_nmt.py \
              --config-path=conf \
              --config-name=aayn_base \
              do_training=false \
              model.preproc_out_dir=$PWD/preproc_out_dir \
              model.train_ds.use_tarred_dataset=true \
              model.train_ds.n_preproc_jobs=2 \
              model.train_ds.lines_per_dataset_fragment=500 \
              model.train_ds.num_batches_per_tarfile=10 \
              model.train_ds.src_file_name=/home/TestData/nlp/nmt/toy_data/wmt14-de-en.src \
              model.train_ds.tgt_file_name=/home/TestData/nlp/nmt/toy_data/wmt14-de-en.ref \
              model.validation_ds.src_file_name=/home/TestData/nlp/nmt/toy_data/wmt14-de-en.src \
              model.validation_ds.tgt_file_name=/home/TestData/nlp/nmt/toy_data/wmt14-de-en.src \
              model.encoder_tokenizer.vocab_size=2000 \
              model.decoder_tokenizer.vocab_size=2000 \
              ~model.test_ds \
              trainer.devices=[0] \
              trainer.accelerator="gpu" \
              +trainer.fast_dev_run=true \
              exp_manager=null \
              '
            }
        }

        stage('L2: NMT Script Tarred Dataset Creation') {
            steps {
              sh 'cd examples/nlp/machine_translation && \
              python create_tarred_parallel_dataset.py \
              --src_fname /home/TestData/nlp/nmt/toy_data/wmt14-de-en.src \
              --tgt_fname /home/TestData/nlp/nmt/toy_data/wmt14-de-en.ref \
              --out_dir $PWD/out_dir \
              --encoder_tokenizer_vocab_size=2000 \
              --decoder_tokenizer_vocab_size=2000 \
              --tokens_in_batch=1000 \
              --lines_per_dataset_fragment=500 \
              --num_batches_per_tarfile=10 \
              --n_preproc_jobs=2 \
              '
            }
        }
      }
    }
    stage('L2: Megatron NMT Training TP=2') {
      when {
        anyOf {
          branch 'r1.21.0'
          changeRequest target: 'r1.21.0'
        }
      }
      failFast true
      steps {
        sh "python examples/nlp/machine_translation/megatron_nmt_training.py \
        trainer.devices=2 \
        trainer.accelerator=gpu \
        trainer.log_every_n_steps=1 \
        trainer.val_check_interval=10 \
        +trainer.limit_val_batches=2 \
        trainer.accumulate_grad_batches=1 \
        trainer.max_steps=10 \
        trainer.precision=16 \
        trainer.gradient_clip_val=1.0 \
        exp_manager.exp_dir=examples/nlp/machine_translation/megatron_nmt_results \
        model.tensor_model_parallel_size=2 \
        model.seq_length=128 \
        model.encoder.num_layers=4 \
        model.encoder.hidden_size=64 \
        model.encoder.num_attention_heads=8 \
        model.encoder.activation='swiglu' \
        model.encoder.masked_softmax_fusion=False \
        model.encoder.bias_activation_fusion=False \
        model.encoder.activations_checkpoint_method='block' \
        model.encoder.activations_checkpoint_num_layers=1 \
        model.decoder.num_layers=2 \
        model.decoder.hidden_size=64 \
        model.decoder.num_attention_heads=8 \
        model.decoder.activation='swiglu' \
        model.decoder.masked_softmax_fusion=False \
        model.decoder.bias_activation_fusion=False \
        model.decoder.activations_checkpoint_method='block' \
        model.decoder.activations_checkpoint_num_layers=1 \
        model.micro_batch_size=2 \
        model.global_batch_size=4 \
        model.train_ds.src_file_name=/home/TestData/nlp/nmt/toy_data/wmt14-de-en.src \
        model.train_ds.tgt_file_name=/home/TestData/nlp/nmt/toy_data/wmt14-de-en.ref \
        model.validation_ds.src_file_name=/home/TestData/nlp/nmt/toy_data/wmt14-de-en.src \
        model.validation_ds.tgt_file_name=/home/TestData/nlp/nmt/toy_data/wmt14-de-en.ref \
        model.train_ds.num_workers=1 \
        model.validation_ds.num_workers=1 \
        ~model.test_ds \
        model.train_ds.dataset_type=text_memmap \
        model.encoder_tokenizer.library=sentencepiece \
        model.encoder_tokenizer.model=/home/TestData/nlp/nmt/toy_data/spm_64k_all_langs_plus_en.model \
        model.decoder_tokenizer.library=sentencepiece \
        model.decoder_tokenizer.model=/home/TestData/nlp/nmt/toy_data/spm_64k_all_langs_plus_en.model"
        // Change val_check_interval to 1 for resume as the len(dataloder) is 1 due to max_steps being the same as that of training and Lightning 2.0 raises an error
        // if val_check_interval > len(dataloder: https://github.com/Lightning-AI/lightning/blob/2.0.6/src/lightning/pytorch/loops/fit_loop.py#L259 at the beginning of fit_loop.run()
        sh "python examples/nlp/machine_translation/megatron_nmt_training.py \
        trainer.devices=2 \
        trainer.accelerator=gpu \
        trainer.log_every_n_steps=1 \
        trainer.val_check_interval=1 \
        +trainer.limit_val_batches=2 \
        trainer.accumulate_grad_batches=1 \
        trainer.max_steps=10 \
        trainer.precision=16 \
        trainer.gradient_clip_val=1.0 \
        exp_manager.exp_dir=examples/nlp/machine_translation/megatron_nmt_results \
        model.tensor_model_parallel_size=2 \
        model.seq_length=128 \
        model.encoder.num_layers=4 \
        model.encoder.hidden_size=64 \
        model.encoder.num_attention_heads=8 \
        model.encoder.activation='swiglu' \
        model.encoder.masked_softmax_fusion=False \
        model.encoder.bias_activation_fusion=False \
        model.encoder.activations_checkpoint_method='block' \
        model.encoder.activations_checkpoint_num_layers=1 \
        model.decoder.num_layers=2 \
        model.decoder.hidden_size=64 \
        model.decoder.num_attention_heads=8 \
        model.decoder.activation='swiglu' \
        model.decoder.masked_softmax_fusion=False \
        model.decoder.bias_activation_fusion=False \
        model.decoder.activations_checkpoint_method='block' \
        model.decoder.activations_checkpoint_num_layers=1 \
        model.micro_batch_size=2 \
        model.global_batch_size=4 \
        model.train_ds.src_file_name=/home/TestData/nlp/nmt/toy_data/wmt14-de-en.src \
        model.train_ds.tgt_file_name=/home/TestData/nlp/nmt/toy_data/wmt14-de-en.ref \
        model.validation_ds.src_file_name=/home/TestData/nlp/nmt/toy_data/wmt14-de-en.src \
        model.validation_ds.tgt_file_name=/home/TestData/nlp/nmt/toy_data/wmt14-de-en.ref \
        model.train_ds.num_workers=1 \
        model.validation_ds.num_workers=1 \
        ~model.test_ds \
        model.train_ds.dataset_type=text_memmap \
        model.encoder_tokenizer.library=sentencepiece \
        model.encoder_tokenizer.model=/home/TestData/nlp/nmt/toy_data/spm_64k_all_langs_plus_en.model \
        model.decoder_tokenizer.library=sentencepiece \
        model.decoder_tokenizer.model=/home/TestData/nlp/nmt/toy_data/spm_64k_all_langs_plus_en.model"
        sh "rm -rf examples/nlp/machine_translation/megatron_nmt_results"
      }
    }
    stage('L2: Megatron BART Perceiver MIM Training TP=2') {
      // Testing Megatron hidden transformations
      when {
        anyOf {
          branch 'r1.21.0'
          changeRequest target: 'r1.21.0'
        }
      }
      failFast true
      steps {
        sh "python examples/nlp/language_modeling/megatron_bart_pretraining.py \
        trainer.devices=2 \
        trainer.accelerator=gpu \
        trainer.log_every_n_steps=1 \
        trainer.val_check_interval=10 \
        trainer.limit_val_batches=2 \
        trainer.accumulate_grad_batches=1 \
        trainer.max_steps=10 \
        trainer.precision=16 \
        trainer.gradient_clip_val=1.0 \
        exp_manager.exp_dir=examples/nlp/language_modeling/megatron_mim_results \
        model.tensor_model_parallel_size=2 \
        model.seq_length=128 \
        model.encoder.num_layers=4 \
        model.encoder.hidden_size=64 \
        model.encoder.arch=perceiver \
        model.encoder.num_attention_heads=8 \
        model.encoder.activation='swiglu' \
        model.encoder.masked_softmax_fusion=False \
        model.encoder.bias_activation_fusion=False \
        model.encoder.activations_checkpoint_method='block' \
        model.encoder.activations_checkpoint_num_layers=1 \
        model.decoder.num_layers=2 \
        model.decoder.hidden_size=64 \
        model.decoder.num_attention_heads=8 \
        model.decoder.activation='swiglu' \
        model.decoder.masked_softmax_fusion=False \
        model.decoder.bias_activation_fusion=False \
        model.decoder.activations_checkpoint_method='block' \
        model.decoder.activations_checkpoint_num_layers=1 \
        model.micro_batch_size=2 \
        model.global_batch_size=4 \
        model.data.data_impl=text_mmap \
        model.data.data_prefix=[1.0,/home/TestData/nlp/nmt/toy_data/wmt14-de-en.src] \
        model.data.splits_string=\'\"800,100,100\"\' \
        model.data.whole_word_masking=False \
        model.tokenizer.library=sentencepiece \
        model.tokenizer.model=/home/TestData/nlp/nmt/toy_data/spm_64k_all_langs_plus_en.model \
        ++model.hiddens.enc_output_name=z \
        ++model.hiddens.transform.q_z_given_x.cls_name=cond_gaussian \
        ++model.hiddens.transform.q_z_given_x.hidden_size=64 \
        ++model.hiddens.loss.mim.cls_name=a_mim \
        ++model.hiddens.loss.mim.loss_weight=0.5"
        // Change val_check_interval to 1 for resume as the len(dataloder) is 1 due to max_steps being the same as that of training and Lightning 2.0 raises an error
        // if val_check_interval > len(dataloder: https://github.com/Lightning-AI/lightning/blob/2.0.6/src/lightning/pytorch/loops/fit_loop.py#L259 at the beginning of fit_loop.run()
        sh "python examples/nlp/language_modeling/megatron_bart_pretraining.py \
        trainer.devices=2 \
        trainer.accelerator=gpu \
        trainer.log_every_n_steps=1 \
        trainer.val_check_interval=1 \
        trainer.limit_val_batches=2 \
        trainer.accumulate_grad_batches=1 \
        trainer.max_steps=10 \
        trainer.precision=16 \
        trainer.gradient_clip_val=1.0 \
        exp_manager.exp_dir=examples/nlp/language_modeling/megatron_mim_results \
        model.tensor_model_parallel_size=2 \
        model.seq_length=128 \
        model.encoder.num_layers=4 \
        model.encoder.hidden_size=64 \
        model.encoder.arch=perceiver \
        model.encoder.num_attention_heads=8 \
        model.encoder.activation='swiglu' \
        model.encoder.masked_softmax_fusion=False \
        model.encoder.bias_activation_fusion=False \
        model.encoder.activations_checkpoint_method='block' \
        model.encoder.activations_checkpoint_num_layers=1 \
        model.decoder.num_layers=2 \
        model.decoder.hidden_size=64 \
        model.decoder.num_attention_heads=8 \
        model.decoder.activation='swiglu' \
        model.decoder.masked_softmax_fusion=False \
        model.decoder.bias_activation_fusion=False \
        model.decoder.activations_checkpoint_method='block' \
        model.decoder.activations_checkpoint_num_layers=1 \
        model.micro_batch_size=2 \
        model.global_batch_size=4 \
        model.data.data_impl=text_mmap \
        model.data.data_prefix=[1.0,/home/TestData/nlp/nmt/toy_data/wmt14-de-en.src] \
        model.data.splits_string=\'\"800,100,100\"\' \
        model.data.whole_word_masking=False \
        model.tokenizer.library=sentencepiece \
        model.tokenizer.model=/home/TestData/nlp/nmt/toy_data/spm_64k_all_langs_plus_en.model \
        ++model.hiddens.enc_output_name=z \
        ++model.hiddens.transform.q_z_given_x.cls_name=cond_gaussian \
        ++model.hiddens.transform.q_z_given_x.hidden_size=64 \
        ++model.hiddens.loss.mim.cls_name=a_mim \
        ++model.hiddens.loss.mim.loss_weight=0.5"
        sh "rm -rf examples/nlp/language_modeling/megatron_mim_results"
      }
    }
    // stage('L2: NMT Bottleneck Fallback') {
    //   when {
    //     anyOf {
    //       branch 'r1.21.0'
    //       changeRequest target: 'r1.21.0'
    //     }
    //   }
    //   failFast true
    //   parallel {
    //     stage('L2: seq2seq (no bottleneck)') {
    //         steps {
    //           sh 'cd examples/nlp/machine_translation && \
    //           enc_dec_nmt-bottleneck.py \
    //           --config-path=conf \
    //           --config-name=aayn_bottleneck \
    //           do_testing=true \
    //           model.model_type=nll \
    //           model.encoder.arch=seq2seq \
    //           model.encoder.hidden_steps=1 \
    //           model.encoder.hidden_blocks=1 \
    //           model.encoder.hidden_init_method=params \
    //           model.encoder.hidden_size=64 \
    //           model.encoder.inner_size=128 \
    //           model.encoder.num_attention_heads=2 \
    //           model.encoder.num_layers=2 \
    //           model.decoder.hidden_size=64 \
    //           model.decoder.inner_size=128 \
    //           model.decoder.num_attention_heads=2 \
    //           model.decoder.num_layers=2 \
    //           model.train_ds.src_file_name=/home/TestData/nlp/nmt/toy_data/wmt14-en-de.src \
    //           model.train_ds.tgt_file_name=/home/TestData/nlp/nmt/toy_data/wmt14-en-de.ref \
    //           model.validation_ds.src_file_name=[/home/TestData/nlp/nmt/toy_data/wmt13-en-de.src,/home/TestData/nlp/nmt/toy_data/wmt14-en-de.src] \
    //           model.validation_ds.tgt_file_name=[/home/TestData/nlp/nmt/toy_data/wmt13-en-de.ref,/home/TestData/nlp/nmt/toy_data/wmt14-en-de.ref] \
    //           model.test_ds.src_file_name=/home/TestData/nlp/nmt/toy_data/wmt13-en-de.src \
    //           model.test_ds.tgt_file_name=/home/TestData/nlp/nmt/toy_data/wmt13-en-de.ref \
    //           model.encoder_tokenizer.tokenizer_model=/home/TestData/nlp/nmt/toy_data/tt_tokenizer.BPE.4096.model \
    //           model.decoder_tokenizer.tokenizer_model=/home/TestData/nlp/nmt/toy_data/tt_tokenizer.BPE.4096.model \
    //           trainer.devices=[1] \
    //           trainer.accelerator="gpu" \
    //           +trainer.fast_dev_run=true \
    //           +trainer.limit_test_batches=2 \
    //           exp_manager=null \
    //           '
    //         }
    //     }
    //   }
    // }
    // stage('L2: NMT Bottleneck Architecture') {
    //   when {
    //     anyOf {
    //       branch 'r1.21.0'
    //       changeRequest target: 'r1.21.0'
    //     }
    //   }
    //   failFast true
    //   parallel {
    //     stage('Bridge Encoder (identity)') {
    //         steps {
    //           sh 'cd examples/nlp/machine_translation && \
    //           enc_dec_nmt-bottleneck.py \
    //           --config-path=conf \
    //           --config-name=aayn_bottleneck \
    //           do_testing=true \
    //           model.model_type=nll \
    //           model.encoder.arch=bridge \
    //           model.encoder.hidden_steps=1 \
    //           model.encoder.hidden_blocks=1 \
    //           model.encoder.hidden_init_method=identity \
    //           model.encoder.hidden_size=64 \
    //           model.encoder.inner_size=128 \
    //           model.encoder.num_attention_heads=2 \
    //           model.encoder.num_layers=2 \
    //           model.decoder.hidden_size=64 \
    //           model.decoder.inner_size=128 \
    //           model.decoder.num_attention_heads=2 \
    //           model.decoder.num_layers=2 \
    //           model.train_ds.src_file_name=/home/TestData/nlp/nmt/toy_data/wmt14-de-en.src \
    //           model.train_ds.tgt_file_name=/home/TestData/nlp/nmt/toy_data/wmt14-de-en.ref \
    //           model.validation_ds.src_file_name=/home/TestData/nlp/nmt/toy_data/wmt14-de-en.src \
    //           model.validation_ds.tgt_file_name=/home/TestData/nlp/nmt/toy_data/wmt14-de-en.src \
    //           model.test_ds.src_file_name=/home/TestData/nlp/nmt/toy_data/wmt14-de-en.src \
    //           model.test_ds.tgt_file_name=/home/TestData/nlp/nmt/toy_data/wmt14-de-en.src \
    //           model.encoder_tokenizer.tokenizer_model=/home/TestData/nlp/nmt/toy_data/tt_tokenizer.BPE.4096.model \
    //           model.decoder_tokenizer.tokenizer_model=/home/TestData/nlp/nmt/toy_data/tt_tokenizer.BPE.4096.model \
    //		 trainer.devices=[0] \
    // 		 trainer.accelerator="gpu" \
    //           +trainer.fast_dev_run=true \
    //           +trainer.limit_test_batches=2 \
    //           exp_manager=null \
    //           '
    //         }
    //     }
    //     stage('Perceiver Encoder (params)') {
    //         steps {
    //           sh 'cd examples/nlp/machine_translation && \
    //           enc_dec_nmt-bottleneck.py \
    //           --config-path=conf \
    //           --config-name=aayn_bottleneck \
    //           do_testing=true \
    //           model.model_type=nll \
    //           model.encoder.arch=perceiver \
    //           model.encoder.hidden_steps=1 \
    //           model.encoder.hidden_blocks=1 \
    //           model.encoder.hidden_init_method=params \
    //           model.encoder.hidden_size=64 \
    //           model.encoder.inner_size=128 \
    //           model.encoder.num_attention_heads=2 \
    //           model.encoder.num_layers=2 \
    //           model.decoder.hidden_size=64 \
    //           model.decoder.inner_size=128 \
    //           model.decoder.num_attention_heads=2 \
    //           model.decoder.num_layers=2 \
    //           model.train_ds.src_file_name=/home/TestData/nlp/nmt/toy_data/wmt14-de-en.src \
    //           model.train_ds.tgt_file_name=/home/TestData/nlp/nmt/toy_data/wmt14-de-en.ref \
    //           model.validation_ds.src_file_name=/home/TestData/nlp/nmt/toy_data/wmt14-de-en.src \
    //           model.validation_ds.tgt_file_name=/home/TestData/nlp/nmt/toy_data/wmt14-de-en.src \
    //           model.test_ds.src_file_name=/home/TestData/nlp/nmt/toy_data/wmt14-de-en.src \
    //           model.test_ds.tgt_file_name=/home/TestData/nlp/nmt/toy_data/wmt14-de-en.src \
    //           model.encoder_tokenizer.tokenizer_model=/home/TestData/nlp/nmt/toy_data/tt_tokenizer.BPE.4096.model \
    //           model.decoder_tokenizer.tokenizer_model=/home/TestData/nlp/nmt/toy_data/tt_tokenizer.BPE.4096.model \
    //           trainer.devices=[1] \
    //           trainer.accelerator="gpu" \
    //           +trainer.fast_dev_run=true \
    //           +trainer.limit_test_batches=2 \
    //           exp_manager=null \
    //           '
    //         }
    //     }
    //   }
    // }
    // stage('L2: NMT Bottleneck LVM') {
    //   when {
    //     anyOf {
    //       branch 'r1.21.0'
    //       changeRequest target: 'r1.21.0'
    //     }
    //   }
    //   failFast true
    //   parallel {
    //     stage('VAE') {
    //         steps {
    //           sh 'cd examples/nlp/machine_translation && \
    //           enc_dec_nmt-bottleneck.py \
    //           --config-path=conf \
    //           --config-name=aayn_bottleneck \
    //           do_testing=true \
    //           model.model_type=vae \
    //           model.encoder.arch=perceiver \
    //           model.encoder.hidden_steps=1 \
    //           model.encoder.hidden_blocks=1 \
    //           model.encoder.hidden_init_method=params \
    //           model.encoder.hidden_size=64 \
    //           model.encoder.inner_size=128 \
    //           model.encoder.num_attention_heads=2 \
    //           model.encoder.num_layers=2 \
    //           model.decoder.hidden_size=64 \
    //           model.decoder.inner_size=128 \
    //           model.decoder.num_attention_heads=2 \
    //           model.decoder.num_layers=2 \
    //           model.train_ds.src_file_name=/home/TestData/nlp/nmt/toy_data/wmt14-de-en.src \
    //           model.train_ds.tgt_file_name=/home/TestData/nlp/nmt/toy_data/wmt14-de-en.ref \
    //           model.validation_ds.src_file_name=/home/TestData/nlp/nmt/toy_data/wmt14-de-en.src \
    //           model.validation_ds.tgt_file_name=/home/TestData/nlp/nmt/toy_data/wmt14-de-en.src \
    //           model.test_ds.src_file_name=/home/TestData/nlp/nmt/toy_data/wmt14-de-en.src \
    //           model.test_ds.tgt_file_name=/home/TestData/nlp/nmt/toy_data/wmt14-de-en.src \
    //           model.encoder_tokenizer.tokenizer_model=/home/TestData/nlp/nmt/toy_data/tt_tokenizer.BPE.4096.model \
    //           model.decoder_tokenizer.tokenizer_model=/home/TestData/nlp/nmt/toy_data/tt_tokenizer.BPE.4096.model \
    //           trainer.devices=[0] \
    //           trainer.accelerator="gpu" \
    //           +trainer.fast_dev_run=true \
    //           +trainer.limit_test_batches=2 \
    //           exp_manager=null \
    //           '
    //         }
    //     }
    //     stage('MIM') {
    //         steps {
    //           sh 'cd examples/nlp/machine_translation && \
    //           enc_dec_nmt-bottleneck.py \
    //           --config-path=conf \
    //           --config-name=aayn_bottleneck \
    //           do_testing=true \
    //           model.model_type=mim \
    //           model.encoder.arch=perceiver \
    //           model.encoder.hidden_steps=1 \
    //           model.encoder.hidden_blocks=1 \
    //           model.encoder.hidden_init_method=params \
    //           model.encoder.hidden_size=64 \
    //           model.encoder.inner_size=128 \
    //           model.encoder.num_attention_heads=2 \
    //           model.encoder.num_layers=2 \
    //           model.decoder.hidden_size=64 \
    //           model.decoder.inner_size=128 \
    //           model.decoder.num_attention_heads=2 \
    //           model.decoder.num_layers=2 \
    //           model.train_ds.src_file_name=/home/TestData/nlp/nmt/toy_data/wmt14-de-en.src \
    //           model.train_ds.tgt_file_name=/home/TestData/nlp/nmt/toy_data/wmt14-de-en.ref \
    //           model.validation_ds.src_file_name=/home/TestData/nlp/nmt/toy_data/wmt14-de-en.src \
    //           model.validation_ds.tgt_file_name=/home/TestData/nlp/nmt/toy_data/wmt14-de-en.src \
    //           model.test_ds.src_file_name=/home/TestData/nlp/nmt/toy_data/wmt14-de-en.src \
    //           model.test_ds.tgt_file_name=/home/TestData/nlp/nmt/toy_data/wmt14-de-en.src \
    //           model.encoder_tokenizer.tokenizer_model=/home/TestData/nlp/nmt/toy_data/tt_tokenizer.BPE.4096.model \
    //           model.decoder_tokenizer.tokenizer_model=/home/TestData/nlp/nmt/toy_data/tt_tokenizer.BPE.4096.model \
    //           trainer.devices=[1] \
    //           trainer.accelerator="gpu" \
    //           +trainer.fast_dev_run=true \
    //           +trainer.limit_test_batches=2 \
    //           exp_manager=null \
    //           '
    //         }
    //     }
    //   }
    // }
    stage('L2: Megatron Bert Pretraining and Resume Training with Pipeline Paralleism') {
      when {
        anyOf {
          branch 'r1.21.0'
          changeRequest target: 'r1.21.0'
        }
      }
      failFast true
      steps {
        sh "python examples/nlp/language_modeling/megatron_bert_pretraining.py \
        trainer.devices=2 \
        trainer.accelerator=gpu \
        trainer.log_every_n_steps=1 \
        trainer.val_check_interval=10 \
        trainer.limit_val_batches=2 \
        trainer.accumulate_grad_batches=1 \
        trainer.max_steps=10 \
        trainer.precision=16 \
        trainer.gradient_clip_val=1.0 \
        exp_manager.exp_dir=examples/nlp/language_modeling/bert_pretrain_results \
        model.pipeline_model_parallel_size=2 \
        model.optim.name=fused_adam \
        model.optim.lr=2e-4 \
        model.optim.sched.warmup_steps=2 \
        model.optim.sched.constant_steps=2 \
        model.optim.sched.min_lr=8e-5 \
        model.max_position_embeddings=128 \
        model.encoder_seq_length=128 \
        model.data.seq_length=128 \
        model.tokenizer.vocab_file=/home/TestData/nlp/megatron_bert/data/bert/vocab.txt \
        model.num_layers=8 \
        model.hidden_size=256 \
        model.num_attention_heads=8 \
        model.activations_checkpoint_method='block' \
        model.activations_checkpoint_num_layers=1 \
        model.data.data_prefix=[.5,/home/TestData/nlp/megatron_bert/data/bert/simple_wiki_bert_preproc_text_sentence,.5,/home/TestData/nlp/megatron_bert/data/bert/simple_wiki_bert_preproc_text_sentence] \
        model.data.index_mapping_dir=examples/nlp/language_modeling/bert_index_mappings"
        sh "python examples/nlp/language_modeling/megatron_bert_pretraining.py \
        trainer.devices=2 \
        trainer.accelerator=gpu \
        trainer.log_every_n_steps=1 \
        trainer.val_check_interval=10 \
        trainer.limit_val_batches=2 \
        trainer.accumulate_grad_batches=1 \
        trainer.max_steps=20 \
        trainer.precision=16 \
        trainer.gradient_clip_val=1.0 \
        exp_manager.exp_dir=examples/nlp/language_modeling/bert_pretrain_results \
        exp_manager.resume_if_exists=True \
        model.pipeline_model_parallel_size=2 \
        model.optim.name=fused_adam \
        model.optim.lr=2e-4 \
        model.optim.sched.warmup_steps=2 \
        model.optim.sched.constant_steps=2 \
        model.optim.sched.min_lr=8e-5 \
        model.max_position_embeddings=128 \
        model.encoder_seq_length=128 \
        model.data.seq_length=128 \
        model.tokenizer.vocab_file=/home/TestData/nlp/megatron_bert/data/bert/vocab.txt \
        model.num_layers=8 \
        model.hidden_size=256 \
        model.num_attention_heads=8 \
        model.activations_checkpoint_method='block' \
        model.activations_checkpoint_num_layers=1 \
        model.data.data_prefix=[.5,/home/TestData/nlp/megatron_bert/data/bert/simple_wiki_bert_preproc_text_sentence,.5,/home/TestData/nlp/megatron_bert/data/bert/simple_wiki_bert_preproc_text_sentence] \
        model.data.index_mapping_dir=examples/nlp/language_modeling/bert_index_mappings"
        sh "rm -rf examples/nlp/language_modeling/bert_pretrain_results"
        sh "rm -rf examples/nlp/language_modeling/bert_index_mappings"
      }
    }
    stage('L2: Megatron Bert Pretraining and Resume Training') {
      when {
        anyOf {
          branch 'r1.21.0'
          changeRequest target: 'r1.21.0'
        }
      }
      failFast true
      steps {
        sh "python examples/nlp/language_modeling/megatron_bert_pretraining.py \
        trainer.devices=2 \
        trainer.accelerator=gpu \
        trainer.log_every_n_steps=1 \
        trainer.val_check_interval=10 \
        trainer.limit_val_batches=2 \
        trainer.accumulate_grad_batches=1 \
        trainer.max_steps=10 \
        trainer.precision=16 \
        trainer.gradient_clip_val=1.0 \
        exp_manager.exp_dir=examples/nlp/language_modeling/bert_pretrain_results \
        model.tensor_model_parallel_size=2 \
        model.optim.name=fused_adam \
        model.optim.lr=2e-4 \
        model.sequence_parallel=True \
        model.optim.sched.warmup_steps=2 \
        model.optim.sched.constant_steps=2 \
        model.optim.sched.min_lr=8e-5 \
        model.max_position_embeddings=128 \
        model.encoder_seq_length=128 \
        model.data.seq_length=128 \
        model.tokenizer.vocab_file=/home/TestData/nlp/megatron_bert/data/bert/vocab.txt \
        model.num_layers=8 \
        model.hidden_size=256 \
        model.num_attention_heads=8 \
        model.activations_checkpoint_method='block' \
        model.activations_checkpoint_num_layers=1 \
        model.data.data_prefix=[.5,/home/TestData/nlp/megatron_bert/data/bert/simple_wiki_bert_preproc_text_sentence,.5,/home/TestData/nlp/megatron_bert/data/bert/simple_wiki_bert_preproc_text_sentence] \
        model.data.index_mapping_dir=examples/nlp/language_modeling/bert_index_mappings"
        sh "python examples/nlp/language_modeling/megatron_bert_pretraining.py \
        trainer.devices=2 \
        trainer.accelerator=gpu \
        trainer.log_every_n_steps=1 \
        trainer.val_check_interval=10 \
        trainer.limit_val_batches=2 \
        trainer.accumulate_grad_batches=1 \
        trainer.max_steps=20 \
        trainer.precision=16 \
        trainer.gradient_clip_val=1.0 \
        exp_manager.exp_dir=examples/nlp/language_modeling/bert_pretrain_results \
        exp_manager.resume_if_exists=True \
        model.tensor_model_parallel_size=2 \
        model.optim.name=fused_adam \
        model.optim.lr=2e-4 \
        model.optim.sched.warmup_steps=2 \
        model.optim.sched.constant_steps=2 \
        model.optim.sched.min_lr=8e-5 \
        model.max_position_embeddings=128 \
        model.encoder_seq_length=128 \
        model.data.seq_length=128 \
        model.tokenizer.vocab_file=/home/TestData/nlp/megatron_bert/data/bert/vocab.txt \
        model.num_layers=8 \
        model.hidden_size=256 \
        model.num_attention_heads=8 \
        model.activations_checkpoint_method='block' \
        model.activations_checkpoint_num_layers=1 \
        model.data.data_prefix=[.5,/home/TestData/nlp/megatron_bert/data/bert/simple_wiki_bert_preproc_text_sentence,.5,/home/TestData/nlp/megatron_bert/data/bert/simple_wiki_bert_preproc_text_sentence] \
        model.data.index_mapping_dir=examples/nlp/language_modeling/bert_index_mappings"
        sh "rm -rf examples/nlp/language_modeling/bert_pretrain_results"
        sh "rm -rf examples/nlp/language_modeling/bert_index_mappings"
      }
    }
    stage('L2: Megatron RETRO Pretraining and Resume Training') {
      when {
        anyOf {
          branch 'r1.21.0'
          changeRequest target: 'r1.21.0'
        }
      }
      failFast true
      steps {
        sh "python examples/nlp/language_modeling/megatron_retro_pretraining.py \
        trainer.devices=2 \
        trainer.num_nodes=1 \
        trainer.accelerator=gpu \
        trainer.accumulate_grad_batches=1 \
        trainer.limit_val_batches=2 \
        exp_manager.resume_if_exists=True \
        trainer.max_steps=10 \
        trainer.precision=16 \
        trainer.gradient_clip_val=1.0 \
        trainer.val_check_interval=10 \
        exp_manager.exp_dir=examples/nlp/language_modeling/retro_results \
        model.data.data_prefix='' \
        model.data.knn_index='' \
        model.data.retrieval_prefix='' \
        model.tensor_model_parallel_size=2 \
        model.micro_batch_size=4 \
        model.optim.name=fused_adam \
        model.optim.lr=2e-4 \
        model.optim.sched.warmup_steps=2 \
        model.optim.sched.constant_steps=2 \
        model.optim.sched.min_lr=8e-5 \
        model.max_position_embeddings=128 \
        model.encoder_seq_length=128 \
        model.chunk_size=32 \
        model.enc_num_layers=2 \
        model.dec_num_layers=2 \
        model.enc_cross_attention=[1] \
        model.dec_cross_attention=[1] \
        +model.data.mock=True"
        sh "python examples/nlp/language_modeling/megatron_retro_pretraining.py \
        trainer.devices=2 \
        trainer.num_nodes=1 \
        trainer.accelerator=gpu \
        trainer.accumulate_grad_batches=1 \
        trainer.limit_val_batches=2 \
        exp_manager.resume_if_exists=True \
        trainer.max_steps=20 \
        trainer.precision=16 \
        trainer.gradient_clip_val=1.0 \
        trainer.val_check_interval=10 \
        exp_manager.exp_dir=examples/nlp/language_modeling/retro_results \
        model.data.data_prefix='' \
        model.data.knn_index='' \
        model.data.retrieval_prefix='' \
        model.tensor_model_parallel_size=2 \
        model.micro_batch_size=4 \
        model.optim.name=fused_adam \
        model.optim.lr=2e-4 \
        model.optim.sched.warmup_steps=2 \
        model.optim.sched.constant_steps=2 \
        model.optim.sched.min_lr=8e-5 \
        model.max_position_embeddings=128 \
        model.encoder_seq_length=128 \
        model.chunk_size=32 \
        model.enc_num_layers=2 \
        model.dec_num_layers=2 \
        model.enc_cross_attention=[1] \
        model.dec_cross_attention=[1] \
        +model.data.mock=True"
        sh "rm -rf examples/nlp/language_modeling/retro_results"
      }
    }
    stage('L2: Megatron RETRO muTransfer Pretraining Performance') {
      when {
        anyOf {
          branch 'r1.21.0'
          changeRequest target: 'r1.21.0'
        }
      }
      failFast true
      steps {
            sh "python examples/nlp/language_modeling/megatron_retro_mutransfer_pretrain.py \
                trainer.devices=2 \
                trainer.num_nodes=1 \
                trainer.accelerator=gpu \
                trainer.accumulate_grad_batches=1 \
                trainer.max_steps=100 \
                trainer.log_every_n_steps=1 \
                trainer.precision=16 \
                trainer.val_check_interval=100 \
                trainer.limit_val_batches=0 \
                trainer.gradient_clip_val=1.0 \
                +trainer.num_sanity_val_steps=0 \
                exp_manager.exp_dir=examples/nlp/language_modeling/retro_results/ \
                +exp_manager.version=smalltest \
                model.data.neighbors=2 \
                model.megatron_amp_O2=False \
                model.apply_query_key_layer_scaling=False \
                model.tensor_model_parallel_size=1 \
                model.optim.name=muadamw \
                model.optim.weight_decay=0.1 \
                model.optim.betas=[0.9,0.95] \
                model.optim.lr=6e-4 \
                model.optim.sched.warmup_steps=1000 \
                model.optim.sched.constant_steps=0 \
                model.optim.sched.min_lr=6e-5 \
                model.add_position_embedding=False \
                model.enc_num_layers=2 \
                model.dec_num_layers=6 \
                model.enc_cross_attention=[0] \
                model.dec_cross_attention=[3,5] \
                model.hidden_size=96 \
                model.ffn_hidden_size=384 \
                model.init_method_std=0.023 \
                model.num_attention_heads=12 \
                model.max_position_embeddings=1024 \
                model.encoder_seq_length=1024 \
                model.tokenizer.library=megatron \
                model.tokenizer.type=GPT2BPETokenizer \
                model.tokenizer.merge_file=/home/TestData/nlp/megatron_retro/gpt2-merges.txt \
                model.tokenizer.vocab_file=/home/TestData/nlp/megatron_retro/gpt2-vocab.json \
                model.data.data_prefix=[/home/TestData/nlp/megatron_retro/retro_wiki_test_text_document] \
                model.data.knn_index=[/home/TestData/nlp/megatron_retro/knn2_map_wiki_test.idx] \
                model.data.retrieval_prefix=/home/TestData/nlp/megatron_retro/retro_wiki_test_text_document \
                model.data.index_mapping_dir=/home/TestData/nlp/megatron_retro \
                model.data.num_workers=8 \
                model.micro_batch_size=8 \
                model.normalization=rmsnorm \
                model.transformer_block_type=pre_ln \
                model.bias_activation_fusion=True \
                model.bias_dropout_add_fusion=False \
                model.masked_softmax_fusion=True \
                model.hidden_dropout=0 \
                model.attention_dropout=0 \
                model.fp32_residual_connection=True \
                model.shape_file=/home/TestData/nlp/megatron_retro/o1_rel_shape_info_tiny.yaml"
        sh '''python -c "import pandas as pd
import pathlib
from pandas.testing import assert_frame_equal
from tensorboard.backend.event_processing.event_accumulator import EventAccumulator
import torch
if not (torch.cuda.is_available() and 'A100' in torch.cuda.get_device_name()):
    import sys
    sys.exit(0)
event_file = list(pathlib.Path('examples/nlp/language_modeling/retro_results/megatron_retro/smalltest').glob('events.out.tfevents*'))[0]
ea = EventAccumulator(str(event_file)).Reload()
vals = []
for i in ea.Scalars('reduced_train_loss'):
    vals.append(i.value)
training_curve = pd.DataFrame({'loss': vals})
gt_curve = pd.read_csv('/home/TestData/nlp/megatron_retro/expected_learning_curve.csv')
assert_frame_equal(training_curve, gt_curve, rtol=1e-3, atol=1e-3)"'''
        sh "rm -rf examples/nlp/language_modeling/retro_results"
      }
    }
    stage('L2: BioMegatron Bert NER Task') {
      when {
        anyOf {
          branch 'r1.21.0'
          changeRequest target: 'r1.21.0'
        }
      }
      failFast true
      steps {
        sh "python examples/nlp/token_classification/token_classification_train.py \
        exp_manager.exp_dir=examples/nlp/language_modeling/token_classification_results \
        trainer.max_epochs=1 \
        model.dataset.data_dir=/home/TestData/nlp/ner \
        model.language_model.pretrained_model_name=biomegatron345m_biovocab_30k_cased \
        model.tokenizer.tokenizer_name=null"
        sh "rm -rf examples/nlp/language_modeling/token_classification_results"
      }
    }
    stage('L2: Megatron GPT Pretraining and Resume Training TP=2') {
      when {
        anyOf {
          branch 'r1.21.0'
          changeRequest target: 'r1.21.0'
        }
      }
      failFast true
      steps {
        sh "python examples/nlp/language_modeling/megatron_gpt_pretraining.py \
        trainer.devices=2 \
        trainer.accelerator=gpu \
        trainer.log_every_n_steps=1 \
        trainer.val_check_interval=2 \
        trainer.limit_val_batches=2 \
        trainer.accumulate_grad_batches=1 \
        trainer.max_steps=3 \
        trainer.precision=16 \
        trainer.gradient_clip_val=1.0 \
        exp_manager.exp_dir=examples/nlp/language_modeling/gpt_pretrain_results \
        model.tensor_model_parallel_size=2 \
        model.optim.name=fused_adam \
        model.optim.lr=2e-4 \
        model.optim.sched.warmup_steps=1 \
        model.optim.sched.constant_steps=1 \
        model.optim.sched.min_lr=8e-5 \
        model.max_position_embeddings=128 \
        model.encoder_seq_length=128 \
        model.data.seq_length=128 \
        model.normalization=rmsnorm \
        model.bias=False \
        model.bias_activation_fusion=False \
        model.bias_dropout_add_fusion=False \
        model.tokenizer.vocab_file=/home/TestData/nlp/megatron_gpt/data/gpt/vocab.json \
        model.tokenizer.merge_file=/home/TestData/nlp/megatron_gpt/data/gpt/merges.txt \
        model.num_layers=8 \
        model.hidden_size=256 \
        model.num_attention_heads=8 \
        model.activations_checkpoint_method='block' \
        model.activations_checkpoint_granularity='full' \
        model.activations_checkpoint_num_layers=1 \
        model.data.data_prefix=[.5,/home/TestData/nlp/megatron_gpt/data/gpt/simple_wiki_gpt_preproc_text_document,.5,/home/TestData/nlp/megatron_gpt/data/gpt/simple_wiki_gpt_preproc_text_document] \
        model.data.index_mapping_dir=examples/nlp/language_modeling/gpt_index_mappings"
        sh "python examples/nlp/language_modeling/megatron_gpt_pretraining.py \
        trainer.devices=2 \
        trainer.accelerator=gpu \
        trainer.log_every_n_steps=1 \
        trainer.val_check_interval=2 \
        trainer.limit_val_batches=2 \
        trainer.accumulate_grad_batches=1 \
        trainer.max_steps=6 \
        trainer.precision=16 \
        trainer.gradient_clip_val=1.0 \
        exp_manager.exp_dir=examples/nlp/language_modeling/gpt_pretrain_results \
        exp_manager.resume_if_exists=True \
        model.tensor_model_parallel_size=2 \
        model.optim.name=fused_adam \
        model.optim.lr=2e-4 \
        model.optim.sched.warmup_steps=2 \
        model.optim.sched.constant_steps=2 \
        model.optim.sched.min_lr=8e-5 \
        model.max_position_embeddings=128 \
        model.encoder_seq_length=128 \
        model.data.seq_length=128 \
        model.normalization=rmsnorm \
        model.bias=False \
        model.bias_activation_fusion=False \
        model.bias_dropout_add_fusion=False \
        model.tokenizer.vocab_file=/home/TestData/nlp/megatron_gpt/data/gpt/vocab.json \
        model.tokenizer.merge_file=/home/TestData/nlp/megatron_gpt/data/gpt/merges.txt \
        model.num_layers=8 \
        model.hidden_size=256 \
        model.num_attention_heads=8 \
        model.activations_checkpoint_method='block' \
        model.activations_checkpoint_granularity='full' \
        model.activations_checkpoint_num_layers=1 \
        model.data.data_prefix=[.5,/home/TestData/nlp/megatron_gpt/data/gpt/simple_wiki_gpt_preproc_text_document,.5,/home/TestData/nlp/megatron_gpt/data/gpt/simple_wiki_gpt_preproc_text_document] \
        model.data.index_mapping_dir=examples/nlp/language_modeling/gpt_index_mappings"
        sh "rm -rf examples/nlp/language_modeling/gpt_pretrain_results"
        sh "rm -rf examples/nlp/language_modeling/gpt_index_mappings"
      }
    }
    stage('L2: Megatron GPT with Rope Pretraining and Resume Training TP=2') {
      when {
        anyOf {
          branch 'r1.21.0'
          changeRequest target: 'r1.21.0'
        }
      }
      failFast true
      steps {
        sh "python examples/nlp/language_modeling/megatron_gpt_pretraining.py \
        trainer.devices=2 \
        trainer.accelerator=gpu \
        trainer.log_every_n_steps=1 \
        trainer.val_check_interval=2 \
        trainer.limit_val_batches=2 \
        trainer.accumulate_grad_batches=1 \
        trainer.max_steps=3 \
        trainer.precision=16 \
        trainer.gradient_clip_val=1.0 \
        exp_manager.exp_dir=examples/nlp/language_modeling/gpt_pretrain_results \
        model.tensor_model_parallel_size=2 \
        model.optim.name=fused_adam \
        model.optim.lr=2e-4 \
        model.optim.sched.warmup_steps=1 \
        model.optim.sched.constant_steps=1 \
        model.optim.sched.min_lr=8e-5 \
        model.max_position_embeddings=128 \
        model.encoder_seq_length=128 \
        model.data.seq_length=128 \
        model.position_embedding_type=rope \
        model.rotary_percentage=0.5 \
        model.normalization=rmsnorm \
        model.bias=False \
        model.bias_activation_fusion=False \
        model.bias_dropout_add_fusion=False \
        model.tokenizer.vocab_file=/home/TestData/nlp/megatron_gpt/data/gpt/vocab.json \
        model.tokenizer.merge_file=/home/TestData/nlp/megatron_gpt/data/gpt/merges.txt \
        model.num_layers=8 \
        model.hidden_size=256 \
        model.num_attention_heads=8 \
        model.activations_checkpoint_method='block' \
        model.activations_checkpoint_granularity='full' \
        model.activations_checkpoint_num_layers=1 \
        model.data.data_prefix=[.5,/home/TestData/nlp/megatron_gpt/data/gpt/simple_wiki_gpt_preproc_text_document,.5,/home/TestData/nlp/megatron_gpt/data/gpt/simple_wiki_gpt_preproc_text_document] \
        model.data.index_mapping_dir=examples/nlp/language_modeling/gpt_index_mappings"
        // commented out to save time on github ci @adithyare
        //sh "python examples/nlp/language_modeling/megatron_gpt_pretraining.py \
        //trainer.devices=2 \
        //trainer.accelerator=gpu \
        //trainer.log_every_n_steps=1 \
        //trainer.val_check_interval=2 \
        //trainer.limit_val_batches=1 \
        //trainer.accumulate_grad_batches=1 \
        //trainer.max_steps=6 \
        //trainer.precision=16 \
        //trainer.gradient_clip_val=1.0 \
        //exp_manager.exp_dir=examples/nlp/language_modeling/gpt_pretrain_results \
        //exp_manager.resume_if_exists=True \
        //model.tensor_model_parallel_size=2 \
        //model.optim.name=fused_adam \
        //model.optim.lr=2e-4 \
        //model.optim.sched.warmup_steps=2 \
        //model.optim.sched.constant_steps=2 \
        //model.optim.sched.min_lr=8e-5 \
        //model.max_position_embeddings=128 \
        //model.encoder_seq_length=128 \
        //model.data.seq_length=128 \
        //model.position_embedding_type=rope \
        //model.rotary_percentage=0.5 \
        //model.normalization=rmsnorm \
        //model.bias=False \
        //model.bias_activation_fusion=False \
        //model.bias_dropout_add_fusion=False \
        //model.tokenizer.vocab_file=/home/TestData/nlp/megatron_gpt/data/gpt/vocab.json \
        //model.tokenizer.merge_file=/home/TestData/nlp/megatron_gpt/data/gpt/merges.txt \
        //model.num_layers=8 \
        //model.hidden_size=256 \
        //model.num_attention_heads=8 \
        //model.activations_checkpoint_method='block' \
        //model.activations_checkpoint_granularity='full' \
        //model.activations_checkpoint_num_layers=1 \
        //model.data.data_prefix=[.5,/home/TestData/nlp/megatron_gpt/data/gpt/simple_wiki_gpt_preproc_text_document,.5,/home/TestData/nlp/megatron_gpt/data/gpt/simple_wiki_gpt_preproc_text_document] \
        //model.data.index_mapping_dir=examples/nlp/language_modeling/gpt_index_mappings"
        sh "rm -rf examples/nlp/language_modeling/gpt_pretrain_results"
        sh "rm -rf examples/nlp/language_modeling/gpt_index_mappings"
       }
     }

    // This test requires Ampere but some of the test GPUs are Volta
    // Need to add a check for compute capability before uncommenting this test
    // stage('L2: Megatron GPT with Rope Pretraining using Flash Attention and Resume Training TP=2') {
    //   when {
    //     anyOf {
    //       branch 'r1.21.0'
    //       changeRequest target: 'r1.21.0'
    //     }
    //   }
    //   failFast true
    //   steps {
    //     sh "python examples/nlp/language_modeling/megatron_gpt_pretraining.py \
    //     trainer.devices=2 \
    //     trainer.accelerator=gpu \
    //     trainer.log_every_n_steps=1 \
    //     trainer.val_check_interval=2 \
    //     trainer.limit_val_batches=2 \
    //     trainer.accumulate_grad_batches=1 \
    //     trainer.max_steps=3 \
    //     trainer.precision=16 \
    //     trainer.gradient_clip_val=1.0 \
    //     exp_manager.exp_dir=examples/nlp/language_modeling/gpt_pretrain_results \
    //     model.tensor_model_parallel_size=2 \
    //     model.optim.name=fused_adam \
    //     model.optim.lr=2e-4 \
    //     model.optim.sched.warmup_steps=1 \
    //     model.optim.sched.constant_steps=1 \
    //     model.optim.sched.min_lr=8e-5 \
    //     model.max_position_embeddings=128 \
    //     model.encoder_seq_length=128 \
    //     model.data.seq_length=128 \
    //     model.position_embedding_type=rope \
    //     model.rotary_percentage=0.5 \
    //     model.normalization=rmsnorm \
    //     model.bias=False \
    //     model.bias_activation_fusion=False \
    //     model.bias_dropout_add_fusion=False \
    //     model.tokenizer.vocab_file=/home/TestData/nlp/megatron_gpt/data/gpt/vocab.json \
    //     model.tokenizer.merge_file=/home/TestData/nlp/megatron_gpt/data/gpt/merges.txt \
    //     model.num_layers=8 \
    //     model.hidden_size=256 \
    //     model.num_attention_heads=8 \
    //     model.activations_checkpoint_method='block' \
    //     model.activations_checkpoint_granularity='full' \
    //     model.activations_checkpoint_num_layers=1 \
    //     model.data.data_prefix=[.5,/home/TestData/nlp/megatron_gpt/data/gpt/simple_wiki_gpt_preproc_text_document,.5,/home/TestData/nlp/megatron_gpt/data/gpt/simple_wiki_gpt_preproc_text_document] \
    //     model.data.index_mapping_dir=examples/nlp/language_modeling/gpt_index_mappings \
    //     model.use_flash_attention=True "
    //     // commented out to save time on github ci @adithyare
    //     //sh "python examples/nlp/language_modeling/megatron_gpt_pretraining.py \
    //     //trainer.devices=2 \
    //     //trainer.accelerator=gpu \
    //     //trainer.log_every_n_steps=1 \
    //     //trainer.val_check_interval=2 \
    //     //trainer.limit_val_batches=1 \
    //     //trainer.accumulate_grad_batches=1 \
    //     //trainer.max_steps=6 \
    //     //trainer.precision=16 \
    //     //trainer.gradient_clip_val=1.0 \
    //     //exp_manager.exp_dir=examples/nlp/language_modeling/gpt_pretrain_results \
    //     //exp_manager.resume_if_exists=True \
    //     //model.tensor_model_parallel_size=2 \
    //     //model.optim.name=fused_adam \
    //     //model.optim.lr=2e-4 \
    //     //model.optim.sched.warmup_steps=2 \
    //     //model.optim.sched.constant_steps=2 \
    //     //model.optim.sched.min_lr=8e-5 \
    //     //model.max_position_embeddings=128 \
    //     //model.encoder_seq_length=128 \
    //     //model.data.seq_length=128 \
    //     //model.position_embedding_type=rope \
    //     //model.rotary_percentage=0.5 \
    //     //model.normalization=rmsnorm \
    //     //model.bias=False \
    //     //model.bias_activation_fusion=False \
    //     //model.bias_dropout_add_fusion=False \
    //     //model.tokenizer.vocab_file=/home/TestData/nlp/megatron_gpt/data/gpt/vocab.json \
    //     //model.tokenizer.merge_file=/home/TestData/nlp/megatron_gpt/data/gpt/merges.txt \
    //     //model.num_layers=8 \
    //     //model.hidden_size=256 \
    //     //model.num_attention_heads=8 \
    //     //model.activations_checkpoint_method='block' \
    //     //model.activations_checkpoint_granularity='full' \
    //     //model.activations_checkpoint_num_layers=1 \
    //     //model.data.data_prefix=[.5,/home/TestData/nlp/megatron_gpt/data/gpt/simple_wiki_gpt_preproc_text_document,.5,/home/TestData/nlp/megatron_gpt/data/gpt/simple_wiki_gpt_preproc_text_document] \
    //     //model.data.index_mapping_dir=examples/nlp/language_modeling/gpt_index_mappings \
    //     //model.use_flash_attention=True"
    //     sh "rm -rf examples/nlp/language_modeling/gpt_pretrain_results"
    //     sh "rm -rf examples/nlp/language_modeling/gpt_index_mappings"
    //   }
    // }
    stage('L2: Megatron GPT with ALiBi Pretraining and Resume Training TP=2') {
      when {
        anyOf {
          branch 'r1.21.0'
          changeRequest target: 'r1.21.0'
        }
      }
      failFast true
      steps {
        sh "python examples/nlp/language_modeling/megatron_gpt_pretraining.py \
        trainer.devices=2 \
        trainer.accelerator=gpu \
        trainer.log_every_n_steps=1 \
        trainer.val_check_interval=2 \
        trainer.limit_val_batches=2 \
        trainer.accumulate_grad_batches=1 \
        trainer.max_steps=3 \
        trainer.precision=16 \
        trainer.gradient_clip_val=1.0 \
        exp_manager.exp_dir=examples/nlp/language_modeling/gpt_pretrain_results \
        model.tensor_model_parallel_size=2 \
        model.optim.name=fused_adam \
        model.optim.lr=2e-4 \
        model.optim.sched.warmup_steps=1 \
        model.optim.sched.constant_steps=1 \
        model.optim.sched.min_lr=8e-5 \
        model.max_position_embeddings=128 \
        model.encoder_seq_length=128 \
        model.data.seq_length=128 \
        model.position_embedding_type=alibi \
        model.normalization=rmsnorm \
        model.bias=False \
        model.bias_activation_fusion=False \
        model.bias_dropout_add_fusion=False \
        model.tokenizer.vocab_file=/home/TestData/nlp/megatron_gpt/data/gpt/vocab.json \
        model.tokenizer.merge_file=/home/TestData/nlp/megatron_gpt/data/gpt/merges.txt \
        model.num_layers=8 \
        model.hidden_size=256 \
        model.num_attention_heads=8 \
        model.activations_checkpoint_method='block' \
        model.activations_checkpoint_granularity='full' \
        model.activations_checkpoint_num_layers=1 \
        model.data.data_prefix=[.5,/home/TestData/nlp/megatron_gpt/data/gpt/simple_wiki_gpt_preproc_text_document,.5,/home/TestData/nlp/megatron_gpt/data/gpt/simple_wiki_gpt_preproc_text_document] \
        model.data.index_mapping_dir=examples/nlp/language_modeling/gpt_index_mappings"
        // not testing resume functionality to save time on ci @adithyare
        //sh "python examples/nlp/language_modeling/megatron_gpt_pretraining.py \
        //trainer.devices=2 \
        //trainer.accelerator=gpu \
        //trainer.log_every_n_steps=1 \
        //trainer.val_check_interval=2 \
        //trainer.limit_val_batches=1 \
        //trainer.accumulate_grad_batches=1 \
        //trainer.max_steps=6 \
        //trainer.precision=16 \
        //trainer.gradient_clip_val=1.0 \
        //exp_manager.exp_dir=examples/nlp/language_modeling/gpt_pretrain_results \
        //exp_manager.resume_if_exists=True \
        //model.tensor_model_parallel_size=2 \
        //model.optim.name=fused_adam \
        //model.optim.lr=2e-4 \
        //model.optim.sched.warmup_steps=2 \
        //model.optim.sched.constant_steps=2 \
        //model.optim.sched.min_lr=8e-5 \
        //model.max_position_embeddings=128 \
        //model.encoder_seq_length=128 \
        //model.data.seq_length=128 \
        //model.position_embedding_type=alibi \
        //model.normalization=rmsnorm \
        //model.bias=False \
        //model.bias_activation_fusion=False \
        //model.bias_dropout_add_fusion=False \
        //model.tokenizer.vocab_file=/home/TestData/nlp/megatron_gpt/data/gpt/vocab.json \
        //model.tokenizer.merge_file=/home/TestData/nlp/megatron_gpt/data/gpt/merges.txt \
        //model.num_layers=8 \
        //model.hidden_size=256 \
        //model.num_attention_heads=8 \
        //model.activations_checkpoint_method='block' \
        //model.activations_checkpoint_granularity='full' \
        //model.activations_checkpoint_num_layers=1 \
        //model.data.data_prefix=[.5,/home/TestData/nlp/megatron_gpt/data/gpt/simple_wiki_gpt_preproc_text_document,.5,/home/TestData/nlp/megatron_gpt/data/gpt/simple_wiki_gpt_preproc_text_document] \
        //model.data.index_mapping_dir=examples/nlp/language_modeling/gpt_index_mappings"
        sh "rm -rf examples/nlp/language_modeling/gpt_pretrain_results"
        sh "rm -rf examples/nlp/language_modeling/gpt_index_mappings"
      }
    }
    stage('L2: Megatron GPT with KERPLE Pretraining and Resume Training TP=2') {
      when {
        anyOf {
          branch 'r1.21.0'
          changeRequest target: 'r1.21.0'
        }
      }
      failFast true
      steps {
        sh "python examples/nlp/language_modeling/megatron_gpt_pretraining.py \
        trainer.devices=2 \
        trainer.accelerator=gpu \
        trainer.log_every_n_steps=1 \
        trainer.val_check_interval=2 \
        trainer.limit_val_batches=2 \
        trainer.accumulate_grad_batches=1 \
        trainer.max_steps=3 \
        trainer.precision=16 \
        trainer.gradient_clip_val=1.0 \
        exp_manager.exp_dir=examples/nlp/language_modeling/gpt_pretrain_results \
        model.tensor_model_parallel_size=2 \
        model.optim.name=fused_adam \
        model.optim.lr=2e-4 \
        model.optim.sched.warmup_steps=1 \
        model.optim.sched.constant_steps=1 \
        model.optim.sched.min_lr=8e-5 \
        model.max_position_embeddings=128 \
        model.encoder_seq_length=128 \
        model.data.seq_length=128 \
        model.position_embedding_type=kerple \
        model.normalization=rmsnorm \
        model.bias=False \
        model.bias_activation_fusion=False \
        model.bias_dropout_add_fusion=False \
        model.tokenizer.vocab_file=/home/TestData/nlp/megatron_gpt/data/gpt/vocab.json \
        model.tokenizer.merge_file=/home/TestData/nlp/megatron_gpt/data/gpt/merges.txt \
        model.num_layers=8 \
        model.hidden_size=256 \
        model.num_attention_heads=8 \
        model.activations_checkpoint_method='block' \
        model.activations_checkpoint_granularity='full' \
        model.activations_checkpoint_num_layers=1 \
        model.data.data_prefix=[.5,/home/TestData/nlp/megatron_gpt/data/gpt/simple_wiki_gpt_preproc_text_document,.5,/home/TestData/nlp/megatron_gpt/data/gpt/simple_wiki_gpt_preproc_text_document] \
        model.data.index_mapping_dir=examples/nlp/language_modeling/gpt_index_mappings"
        // commented out to save time on github ci @adithyare
        //sh "python examples/nlp/language_modeling/megatron_gpt_pretraining.py \
        //trainer.devices=2 \
        //trainer.accelerator=gpu \
        //trainer.log_every_n_steps=1 \
        //trainer.val_check_interval=2 \
        //trainer.limit_val_batches=1 \
        //trainer.accumulate_grad_batches=1 \
        //trainer.max_steps=6 \
        //trainer.precision=16 \
        //trainer.gradient_clip_val=1.0 \
        //exp_manager.exp_dir=examples/nlp/language_modeling/gpt_pretrain_results \
        //exp_manager.resume_if_exists=True \
        //model.tensor_model_parallel_size=2 \
        //model.optim.name=fused_adam \
        //model.optim.lr=2e-4 \
        //model.optim.sched.warmup_steps=2 \
        //model.optim.sched.constant_steps=2 \
        //model.optim.sched.min_lr=8e-5 \
        //model.max_position_embeddings=128 \
        //model.encoder_seq_length=128 \
        //model.data.seq_length=128 \
        //model.position_embedding_type=kerple \
        //model.normalization=rmsnorm \
        //model.bias=False \
        //model.bias_activation_fusion=False \
        //model.bias_dropout_add_fusion=False \
        //model.tokenizer.vocab_file=/home/TestData/nlp/megatron_gpt/data/gpt/vocab.json \
        //model.tokenizer.merge_file=/home/TestData/nlp/megatron_gpt/data/gpt/merges.txt \
        //model.num_layers=8 \
        //model.hidden_size=256 \
        //model.num_attention_heads=8 \
        //model.activations_checkpoint_method='block' \
        //model.activations_checkpoint_granularity='full' \
        //model.activations_checkpoint_num_layers=1 \
        //model.data.data_prefix=[.5,/home/TestData/nlp/megatron_gpt/data/gpt/simple_wiki_gpt_preproc_text_document,.5,/home/TestData/nlp/megatron_gpt/data/gpt/simple_wiki_gpt_preproc_text_document] \
        //model.data.index_mapping_dir=examples/nlp/language_modeling/gpt_index_mappings"
        sh "rm -rf examples/nlp/language_modeling/gpt_pretrain_results"
        sh "rm -rf examples/nlp/language_modeling/gpt_index_mappings"
      }
    }
    stage('L2: Megatron GPT Pretraining and Resume Training PP=2') {
      when {
        anyOf {
          branch 'r1.21.0'
          changeRequest target: 'r1.21.0'
        }
      }
      failFast true
      steps {
        sh "python examples/nlp/language_modeling/megatron_gpt_pretraining.py \
        trainer.devices=2 \
        trainer.log_every_n_steps=1 \
        trainer.val_check_interval=2 \
        trainer.limit_val_batches=2 \
        trainer.accumulate_grad_batches=1 \
        trainer.max_steps=3 \
        trainer.precision=16 \
        trainer.gradient_clip_val=1.0 \
        exp_manager.exp_dir=examples/nlp/language_modeling/gpt_pretrain_results \
        model.pipeline_model_parallel_size=2 \
        model.tensor_model_parallel_size=1 \
        model.optim.name=fused_adam \
        model.optim.lr=2e-4 \
        model.optim.sched.warmup_steps=1 \
        model.optim.sched.constant_steps=1 \
        model.optim.sched.min_lr=8e-5 \
        model.max_position_embeddings=128 \
        model.encoder_seq_length=128 \
        model.activation=fast-swiglu \
        model.bias_activation_fusion=False \
        model.hidden_dropout=0.0 \
        model.attention_dropout=0.0 \
        model.transformer_block_type=normformer \
        model.headscale=True \
        model.data.seq_length=128 \
        model.tokenizer.vocab_file=/home/TestData/nlp/megatron_gpt/data/gpt/vocab.json \
        model.tokenizer.merge_file=/home/TestData/nlp/megatron_gpt/data/gpt/merges.txt \
        model.num_layers=8 \
        model.hidden_size=256 \
        model.num_attention_heads=8 \
        model.activations_checkpoint_method='block' \
        model.activations_checkpoint_num_layers=1 \
        model.data.data_prefix=[.5,/home/TestData/nlp/megatron_gpt/data/gpt/simple_wiki_gpt_preproc_text_document,.5,/home/TestData/nlp/megatron_gpt/data/gpt/simple_wiki_gpt_preproc_text_document] \
        model.data.index_mapping_dir=examples/nlp/language_modeling/gpt_index_mappings"
        sh "python examples/nlp/language_modeling/megatron_gpt_pretraining.py \
        trainer.devices=2 \
        trainer.log_every_n_steps=1 \
        trainer.val_check_interval=2 \
        trainer.limit_val_batches=2 \
        trainer.accumulate_grad_batches=1 \
        trainer.max_steps=6 \
        trainer.precision=16 \
        trainer.gradient_clip_val=1.0 \
        exp_manager.exp_dir=examples/nlp/language_modeling/gpt_pretrain_results \
        exp_manager.resume_if_exists=True \
        model.pipeline_model_parallel_size=2 \
        model.tensor_model_parallel_size=1 \
        model.optim.name=fused_adam \
        model.optim.lr=2e-4 \
        model.optim.sched.warmup_steps=2 \
        model.optim.sched.constant_steps=2 \
        model.optim.sched.min_lr=8e-5 \
        model.max_position_embeddings=128 \
        model.encoder_seq_length=128 \
        model.activation=fast-swiglu \
        model.bias_activation_fusion=False \
        model.hidden_dropout=0.0 \
        model.attention_dropout=0.0 \
        model.transformer_block_type=normformer \
        model.headscale=True \
        model.data.seq_length=128 \
        model.tokenizer.vocab_file=/home/TestData/nlp/megatron_gpt/data/gpt/vocab.json \
        model.tokenizer.merge_file=/home/TestData/nlp/megatron_gpt/data/gpt/merges.txt \
        model.num_layers=8 \
        model.hidden_size=256 \
        model.num_attention_heads=8 \
        model.activations_checkpoint_method='block' \
        model.activations_checkpoint_num_layers=1 \
        model.data.data_prefix=[.5,/home/TestData/nlp/megatron_gpt/data/gpt/simple_wiki_gpt_preproc_text_document,.5,/home/TestData/nlp/megatron_gpt/data/gpt/simple_wiki_gpt_preproc_text_document] \
        model.data.index_mapping_dir=examples/nlp/language_modeling/gpt_index_mappings"
        sh "rm -rf examples/nlp/language_modeling/gpt_pretrain_results"
        sh "rm -rf examples/nlp/language_modeling/gpt_index_mappings"
      }
    }
    // @athitten Remove /home/TestData/nlp/megatron_sft/trec.jsonl for validation and test file until we have support for multiple dataloaders in lightning 2.0
    stage('L2: Megatron GPT Finetuning PP=2') {
      when {
        anyOf {
          branch 'r1.21.0'
          changeRequest target: 'r1.21.0'
        }
      }
      failFast true
      steps {
        sh "python examples/nlp/language_modeling/tuning/megatron_gpt_peft_tuning.py \
        trainer.devices=2 \
        trainer.log_every_n_steps=1 \
        trainer.val_check_interval=2 \
        +trainer.limit_val_batches=2 \
        trainer.max_steps=3 \
        trainer.precision=16 \
        trainer.gradient_clip_val=1.0 \
        exp_manager.exp_dir=examples/nlp/language_modeling/gpt_sft_results \
        model.pipeline_model_parallel_size=2 \
        model.tensor_model_parallel_size=1 \
        model.restore_from_path=/home/TestData/nlp/megatron_gpt/PP2/gpt_pp2_tp1.nemo \
        model.optim.name=fused_adam \
        model.optim.lr=2e-4 \
        model.peft.peft_scheme=null \
        model.data.train_ds.micro_batch_size=1 \
        model.data.train_ds.global_batch_size=4 \
        model.data.train_ds.file_names=[/home/TestData/nlp/megatron_sft/quarel.jsonl,/home/TestData/nlp/megatron_sft/trec.jsonl] \
        model.data.train_ds.concat_sampling_probabilities=[0.3,0.7] \
        model.data.train_ds.num_workers=0 \
        model.data.test_ds.micro_batch_size=1 \
        model.data.test_ds.global_batch_size=1 \
        model.data.test_ds.file_names=[/home/TestData/nlp/megatron_sft/quarel.jsonl] \
        model.data.test_ds.names=[quarel] \
        model.data.validation_ds.micro_batch_size=1 \
        model.data.validation_ds.global_batch_size=1 \
        model.data.validation_ds.num_workers=0 \
        model.data.validation_ds.file_names=[/home/TestData/nlp/megatron_sft/quarel.jsonl] \
        model.data.validation_ds.names=[quarel]"
        sh "python examples/nlp/language_modeling/tuning/megatron_gpt_peft_tuning.py \
        trainer.devices=2 \
        trainer.log_every_n_steps=1 \
        trainer.val_check_interval=1 \
        +trainer.limit_val_batches=2 \
        trainer.max_steps=3 \
        trainer.precision=16 \
        trainer.gradient_clip_val=1.0 \
        exp_manager.exp_dir=examples/nlp/language_modeling/gpt_sft_results \
        model.pipeline_model_parallel_size=2 \
        model.tensor_model_parallel_size=1 \
        model.restore_from_path=/home/TestData/nlp/megatron_gpt/PP2/gpt_pp2_tp1.nemo \
        model.optim.name=fused_adam \
        model.optim.lr=2e-4 \
        model.peft.peft_scheme=null \
        model.data.train_ds.micro_batch_size=1 \
        model.data.train_ds.global_batch_size=4 \
        model.data.train_ds.file_names=[/home/TestData/nlp/megatron_sft/quarel.jsonl,/home/TestData/nlp/megatron_sft/trec.jsonl] \
        model.data.train_ds.concat_sampling_probabilities=[0.3,0.7] \
        model.data.train_ds.num_workers=0 \
        model.data.test_ds.micro_batch_size=1 \
        model.data.test_ds.global_batch_size=1 \
        model.data.test_ds.file_names=[/home/TestData/nlp/megatron_sft/quarel.jsonl] \
        model.data.test_ds.names=[quarel] \
        model.data.validation_ds.micro_batch_size=1 \
        model.data.validation_ds.global_batch_size=1 \
        model.data.validation_ds.num_workers=0 \
        model.data.validation_ds.file_names=[/home/TestData/nlp/megatron_sft/quarel.jsonl] \
        model.data.validation_ds.names=[quarel]"
        sh "rm -rf examples/nlp/language_modeling/gpt_sft_results"
      }
    }
    stage('L2: Megatron GPT Finetuning StarCoder PP=1') {
      when {
        anyOf {
          branch 'main'
          changeRequest target: 'main'
        }
      }
      failFast true
      steps {
        sh "python examples/nlp/language_modeling/tuning/megatron_gpt_sft.py \
        trainer.devices=1 \
        trainer.num_nodes=1 \
        trainer.precision=32 \
        trainer.max_steps=4 \
        trainer.val_check_interval=4 \
        trainer.enable_checkpointing=False \
        +trainer.limit_val_batches=2 \
        +trainer.limit_test_batches=2 \
        exp_manager.checkpoint_callback_params.save_best_model=False \
        exp_manager.exp_dir=examples/nlp/language_modeling/gpt_sft_results \
        model.optim.name=distributed_fused_adam \
        model.restore_from_path=/home/TestData/nlp/megatron_gpt/starcoder-ci-nemo/megatron_starcoder_tp1_pp1.nemo \
        model.tensor_model_parallel_size=1 \
        model.pipeline_model_parallel_size=1 \
        model.data.train_ds.file_names=[/home/TestData/nlp/megatron_sft/quarel.jsonl] \
        model.data.train_ds.num_workers=0 \
        model.data.test_ds.file_names=[/home/TestData/nlp/megatron_sft/quarel.jsonl] \
        model.data.validation_ds.num_workers=0 \
        model.data.validation_ds.file_names=[/home/TestData/nlp/megatron_sft/quarel.jsonl] \
        model.data.test_ds.num_workers=0 \
        model.data.train_ds.concat_sampling_probabilities=[1.0]"
        sh "rm -rf examples/nlp/language_modeling/gpt_sft_results"
      }
    }
    stage('L2: Megatron GPT PEFT Lora PP=2') {
      when {
        anyOf {
          branch 'r1.21.0'
          changeRequest target: 'r1.21.0'
        }
      }
      failFast true
      steps {
        sh "rm -rf examples/nlp/language_modeling/gpt_peft_lora_results_pp2"
        sh "python examples/nlp/language_modeling/tuning/megatron_gpt_peft_tuning.py \
        trainer.devices=2 \
        trainer.log_every_n_steps=1 \
        trainer.max_epochs=9999 \
        trainer.max_steps=3 \
        trainer.val_check_interval=3 \
        ++trainer.limit_val_batches=2 \
        trainer.precision=16 \
        exp_manager.exp_dir=examples/nlp/language_modeling/gpt_peft_lora_results_pp2 \
        model.pipeline_model_parallel_size=2 \
        model.tensor_model_parallel_size=1 \
        model.restore_from_path=/home/TestData/nlp/megatron_gpt/PP2/gpt_pp2_tp1.nemo \
        model.peft.peft_scheme='lora' \
        model.answer_only_loss=True \
        model.micro_batch_size=1 \
        model.global_batch_size=1 \
        model.data.train_ds.file_names=[/home/TestData/nlp/megatron_sft/quarel.jsonl] \
        model.data.train_ds.concat_sampling_probabilities=[1.0] \
        model.data.train_ds.num_workers=0 \
        model.data.validation_ds.num_workers=0 \
        model.data.validation_ds.file_names=[/home/TestData/nlp/megatron_sft/quarel.jsonl] \
        model.data.validation_ds.names=[quarel]"
        sh "rm -rf examples/nlp/language_modeling/gpt_peft_lora_results_pp2"
      }
    }
    stage('L2: Megatron GPT PEFT Lora TP=2') {
      when {
        anyOf {
          branch 'r1.21.0'
          changeRequest target: 'r1.21.0'
        }
      }
      failFast true
      steps {
        sh "rm -rf /home/TestData/nlp/lora_tuning_tp2"
        sh "python examples/nlp/language_modeling/tuning/megatron_gpt_peft_tuning.py \
        trainer.devices=2 \
        trainer.log_every_n_steps=1 \
        trainer.max_epochs=9999 \
        trainer.max_steps=3 \
        trainer.val_check_interval=3 \
        ++trainer.limit_val_batches=2 \
        trainer.precision=16 \
        exp_manager.exp_dir=/home/TestData/nlp/lora_tuning_tp2 \
        model.pipeline_model_parallel_size=1 \
        model.tensor_model_parallel_size=2 \
        model.restore_from_path=/home/TestData/nlp/megatron_gpt/TP2/megatron_gpt_tp2.nemo \
        model.peft.peft_scheme='lora' \
        model.answer_only_loss=True \
        model.micro_batch_size=1 \
        model.global_batch_size=1 \
        model.data.train_ds.file_names=[/home/TestData/nlp/megatron_sft/quarel.jsonl] \
        model.data.train_ds.concat_sampling_probabilities=[1.0] \
        model.data.train_ds.num_workers=0 \
        model.data.validation_ds.num_workers=0 \
        model.data.validation_ds.file_names=[/home/TestData/nlp/megatron_sft/quarel.jsonl] \
        model.data.validation_ds.names=[quarel]"
        sh "python examples/nlp/language_modeling/tuning/megatron_gpt_peft_eval.py \
        model.restore_from_path=/home/TestData/nlp/megatron_gpt/TP2/megatron_gpt_tp2.nemo \
        model.peft.restore_from_path=/home/TestData/nlp/lora_tuning_tp2/megatron_gpt_peft_lora_tuning/checkpoints/megatron_gpt_peft_lora_tuning.nemo \
        model.peft.restore_from_ckpt_name=null \
        model.peft.restore_from_hparams_path=null \
        model.tensor_model_parallel_size=2 \
        trainer.devices=2 \
        model.data.test_ds.file_names=[/home/TestData/nlp/megatron_sft/quarel_4.jsonl] \
        model.data.test_ds.names=['quarel4'] \
        model.global_batch_size=2 \
        model.micro_batch_size=1 \
        model.data.test_ds.tokens_to_generate=10 \
        model.data.test_ds.write_predictions_to_file=True \
        model.data.test_ds.output_file_path_prefix='/home/TestData/nlp/lora_tuning_tp2/out' \
        inference.greedy=True \
        inference.repetition_penalty=1.0 \
        inference.outfile_path='/home/TestData/nlp/lora_tuning_tp2/out.jsonl'"
        sh "rm -rf /home/TestData/nlp/lora_tuning_tp2"
      }
    }
    stage('L2: Megatron GPT Eval') {
      when {
        anyOf {
          branch 'r1.21.0'
          changeRequest target: 'r1.21.0'
        }
      }
      failFast true
      steps{
        sh "python examples/nlp/language_modeling/megatron_gpt_eval.py \
            gpt_model_file=/home/TestData/nlp/megatron_gpt/125M/megatron_gpt.nemo \
            prompts=['How to fix GPU memory? A:'] \
            tensor_model_parallel_size=1 \
            inference.tokens_to_generate=32 \
            trainer.precision=32"
      }
    }
    stage('L2: Megatron GPT Eval PP2') {
      when {
        anyOf {
          branch 'r1.21.0'
          changeRequest target: 'r1.21.0'
        }
      }
      failFast true
      steps {
        sh "python examples/nlp/language_modeling/megatron_gpt_eval.py \
            gpt_model_file=/home/TestData/nlp/megatron_gpt/PP2/gpt_pp2_tp1.nemo \
            server=False \
            tensor_model_parallel_size=1 \
            pipeline_model_parallel_size=2 \
            trainer.devices=2 \
            trainer.num_nodes=1 \
            trainer.precision=32"
      }
    }
    stage('L2: Megatron GPT SFT Eval (inference seq len > training seq len)') {
      when {
        anyOf {
          branch 'r1.21.0'
          changeRequest target: 'r1.21.0'
        }
      }
      failFast true
      steps{
        sh "python examples/nlp/language_modeling/tuning/megatron_gpt_peft_eval.py \
            model.restore_from_path=/home/TestData/nlp/megatron_gpt_sft/megatron_gpt_rope_sft.nemo \
            model.peft.restore_from_path=null \
            model.data.test_ds.file_names=['/home/TestData/nlp/megatron_gpt_sft/sample.jsonl'] \
            model.data.test_ds.names=['test'] \
            model.data.test_ds.global_batch_size=1 \
            model.data.test_ds.micro_batch_size=1 \
            model.data.test_ds.tokens_to_generate=30 \
            model.data.test_ds.max_seq_length=6000 \
            model.data.test_ds.write_predictions_to_file=True \
            model.data.test_ds.output_file_path_prefix='examples/nlp/language_modeling/out' \
            inference.greedy=True \
            inference.repetition_penalty=1.0 \
            inference.outfile_path='examples/nlp/language_modeling/out.jsonl' && \
            rm -rf examples/nlp/language_modeling/out.jsonl"
      }
    }

    // TODO: Add this test back. Test was failing on CI machines due to HW error
    // stage('L2: Megatron GPT Convert from Megatron-LM checkpoing and Eval') {
    //   when {
    //     anyOf {
    //       branch 'r1.21.0'
    //       changeRequest target: 'r1.21.0'
    //     }
    //   }
    //   failFast true
    //   steps {
    //     sh "python -m torch.distributed.launch --nproc_per_node=2 \
    //     examples/nlp/language_modeling/megatron_lm_ckpt_to_nemo.py \
    //     --checkpoint_folder=/home/TestData/nlp/megatron_gpt/data/gpt/iter_0008700 \
    //     --checkpoint_name=model_optim_rng.pt \
    //     --hparams_file=/home/TestData/nlp/megatron_gpt/data/gpt/iter_0008700/hparams.yaml \
    //     --nemo_file_path=examples/nlp/language_modeling/small_gpt.nemo \
    //     --model_type=gpt \
    //     --pipeline_model_parallel_size=1 \
    //     --gpus_per_node=2 \
    //     --tensor_model_parallel_size=2"
    //     sh "python examples/nlp/language_modeling/megatron_gpt_eval.py \
    //     --gpt_model_file=examples/nlp/language_modeling/small_gpt.nemo \
    //     --tokens_to_generate=32 \
    //     --tensor_model_parallel_size=2 \
    //     --prompt='This is a test.'"
    //     sh "rm examples/nlp/language_modeling/small_gpt.nemo"
    //   }
    // }
    stage('L2: Megatron Change Partitions') {
      when {
        anyOf {
          branch 'r1.21.0'
          changeRequest target: 'r1.21.0'
        }
      }
      failFast true
      parallel{
        stage('Reduce TP Num Partitions (2 to 1) and PP Num Partitions (1 to 2)'){
          steps{
            sh "python examples/nlp/language_modeling/megatron_change_num_partitions.py \
                --model_file \
                /home/TestData/nlp/megatron_gpt/TP2/megatron_gpt_tp2.nemo \
                --target_file \
                /home/TestData/nlp/megatron_gpt/TP2-Temp/test-reduce.nemo \
                --tensor_model_parallel_size \
                2 \
                --target_tensor_model_parallel_size \
                1 \
                --pipeline_model_parallel_size \
                1 \
                --target_pipeline_model_parallel_size \
                2"
            sh "rm /home/TestData/nlp/megatron_gpt/TP2-Temp/test-reduce.nemo"
          }
        }
        stage('Increase TP Num Partitions (2 to 4) and PP Num Partitions (1 to 2)'){
          steps{
            sh "python examples/nlp/language_modeling/megatron_change_num_partitions.py \
                --model_file \
                /home/TestData/nlp/megatron_gpt/TP2/megatron_gpt_tp2.nemo \
                --target_file \
                /home/TestData/nlp/megatron_gpt/TP2-Temp/test-increase.nemo \
                --tensor_model_parallel_size \
                2 \
                --target_tensor_model_parallel_size \
                4 \
                --pipeline_model_parallel_size \
                1 \
                --target_pipeline_model_parallel_size \
                1"
            sh "rm /home/TestData/nlp/megatron_gpt/TP2-Temp/test-increase.nemo"
          }
        }
      }
    }
    stage('L2: Megatron T5 Pretraining and Resume Training TP=2') {
      when {
        anyOf {
          branch 'r1.21.0'
          changeRequest target: 'r1.21.0'
        }
      }
      failFast true
      steps {
        sh "python examples/nlp/language_modeling/megatron_t5_pretraining.py \
        trainer.devices=2 \
        trainer.accelerator=gpu \
        trainer.log_every_n_steps=1 \
        trainer.val_check_interval=10 \
        trainer.limit_val_batches=2 \
        trainer.accumulate_grad_batches=1 \
        trainer.max_steps=10 \
        trainer.precision=16 \
        trainer.gradient_clip_val=1.0 \
        exp_manager.exp_dir=examples/nlp/language_modeling/t5_pretrain_results \
        model.tensor_model_parallel_size=2 \
        model.seq_length=128 \
        model.encoder.num_layers=4 \
        model.encoder.hidden_size=64 \
        model.encoder.num_attention_heads=8 \
        model.encoder.activation='swiglu' \
        model.encoder.masked_softmax_fusion=False \
        model.encoder.bias_activation_fusion=False \
        model.encoder.activations_checkpoint_method='block' \
        model.encoder.activations_checkpoint_num_layers=1 \
        model.encoder.position_embedding_type=relative \
        model.decoder.num_layers=2 \
        model.decoder.hidden_size=64 \
        model.decoder.num_attention_heads=8 \
        model.decoder.activation='fast-swiglu' \
        model.decoder.masked_softmax_fusion=False \
        model.decoder.bias_activation_fusion=False \
        model.decoder.activations_checkpoint_method='block' \
        model.decoder.activations_checkpoint_num_layers=1 \
        model.encoder.transformer_block_type='pre_ln' \
        model.decoder.transformer_block_type='pre_ln' \
        model.data.data_prefix=[.5,/home/TestData/nlp/nmt/toy_data/wmt14-de-en.src,.5,/home/TestData/nlp/nmt/toy_data/wmt14-de-en.ref] \
        model.data.index_mapping_dir=examples/nlp/language_modeling/t5_index_mappings \
        model.data.data_impl=text_mmap \
        +model.data.data_impl_kwargs.newline_int=10 \
        +model.data.data_impl_kwargs.header_lines=0 \
        +model.data.data_impl_kwargs.workers=null \
        +model.data.data_impl_kwargs.sort_dataset_paths=False \
        model.share_token_embeddings=False \
        model.share_decoder_tokens_head_embeddings=False"
        sh "python examples/nlp/language_modeling/megatron_t5_pretraining.py \
        trainer.devices=2 \
        trainer.accelerator=gpu \
        trainer.log_every_n_steps=1 \
        trainer.val_check_interval=1 \
        trainer.limit_val_batches=2 \
        trainer.accumulate_grad_batches=1 \
        trainer.max_steps=10 \
        trainer.precision=16 \
        trainer.gradient_clip_val=1.0 \
        exp_manager.exp_dir=examples/nlp/language_modeling/t5_pretrain_results \
        exp_manager.resume_if_exists=True \
        model.tensor_model_parallel_size=2 \
        model.seq_length=128 \
        model.encoder.num_layers=4 \
        model.encoder.hidden_size=64 \
        model.encoder.num_attention_heads=8 \
        model.encoder.activation='swiglu' \
        model.encoder.masked_softmax_fusion=False \
        model.encoder.bias_activation_fusion=False \
        model.encoder.activations_checkpoint_method='block' \
        model.encoder.activations_checkpoint_num_layers=1 \
        model.encoder.position_embedding_type=relative \
        model.decoder.num_layers=2 \
        model.decoder.hidden_size=64 \
        model.decoder.num_attention_heads=8 \
        model.decoder.activation='fast-swiglu' \
        model.decoder.masked_softmax_fusion=False \
        model.decoder.bias_activation_fusion=False \
        model.decoder.activations_checkpoint_method='block' \
        model.decoder.activations_checkpoint_num_layers=1 \
        model.encoder.transformer_block_type='pre_ln' \
        model.decoder.transformer_block_type='pre_ln' \
        model.data.data_prefix=[.5,/home/TestData/nlp/nmt/toy_data/wmt14-de-en.src,.5,/home/TestData/nlp/nmt/toy_data/wmt14-de-en.ref] \
        model.data.index_mapping_dir=examples/nlp/language_modeling/t5_index_mappings \
        model.data.data_impl=text_mmap \
        +model.data.data_impl_kwargs.newline_int=10 \
        +model.data.data_impl_kwargs.header_lines=0 \
        +model.data.data_impl_kwargs.workers=null \
        +model.data.data_impl_kwargs.sort_dataset_paths=False \
        model.share_token_embeddings=False \
        model.share_decoder_tokens_head_embeddings=False"
        sh "rm -rf examples/nlp/language_modeling/t5_pretrain_results"
        sh "rm -rf examples/nlp/language_modeling/t5_index_mappings"
      }
    }
    stage('L2: Megatron T5 with ALiBi Pretraining and Resume Training TP=2') {
      when {
        anyOf {
          branch 'r1.21.0'
          changeRequest target: 'r1.21.0'
        }
      }
      failFast true
      steps {
        sh "python examples/nlp/language_modeling/megatron_t5_pretraining.py \
        trainer.devices=2 \
        trainer.accelerator=gpu \
        trainer.log_every_n_steps=1 \
        trainer.val_check_interval=10 \
        trainer.limit_val_batches=2 \
        trainer.accumulate_grad_batches=1 \
        trainer.max_steps=10 \
        trainer.precision=16 \
        trainer.gradient_clip_val=1.0 \
        exp_manager.exp_dir=examples/nlp/language_modeling/t5_pretrain_results \
        model.tensor_model_parallel_size=2 \
        model.seq_length=128 \
        model.encoder.num_layers=4 \
        model.encoder.hidden_size=64 \
        model.encoder.num_attention_heads=8 \
        model.encoder.activation='swiglu' \
        model.encoder.masked_softmax_fusion=False \
        model.encoder.bias_activation_fusion=False \
        model.encoder.activations_checkpoint_method='block' \
        model.encoder.activations_checkpoint_num_layers=1 \
        model.encoder.position_embedding_type=alibi \
        model.decoder.num_layers=2 \
        model.decoder.hidden_size=64 \
        model.decoder.num_attention_heads=8 \
        model.decoder.activation='swiglu' \
        model.decoder.masked_softmax_fusion=False \
        model.decoder.bias_activation_fusion=False \
        model.decoder.activations_checkpoint_method='block' \
        model.decoder.activations_checkpoint_num_layers=1 \
        model.encoder.transformer_block_type='pre_ln' \
        model.decoder.transformer_block_type='pre_ln' \
        model.data.data_prefix=[.5,/home/TestData/nlp/nmt/toy_data/wmt14-de-en.src,.5,/home/TestData/nlp/nmt/toy_data/wmt14-de-en.ref] \
        model.data.index_mapping_dir=examples/nlp/language_modeling/t5_index_mappings \
        model.data.data_impl=text_mmap \
        +model.data.data_impl_kwargs.newline_int=10 \
        +model.data.data_impl_kwargs.header_lines=0 \
        +model.data.data_impl_kwargs.workers=null \
        +model.data.data_impl_kwargs.sort_dataset_paths=False \
        model.share_token_embeddings=False \
        model.share_decoder_tokens_head_embeddings=False"
        sh "python examples/nlp/language_modeling/megatron_t5_pretraining.py \
        trainer.devices=2 \
        trainer.accelerator=gpu \
        trainer.log_every_n_steps=1 \
        trainer.val_check_interval=1 \
        trainer.limit_val_batches=2 \
        trainer.accumulate_grad_batches=1 \
        trainer.max_steps=10 \
        trainer.precision=16 \
        trainer.gradient_clip_val=1.0 \
        exp_manager.exp_dir=examples/nlp/language_modeling/t5_pretrain_results \
        exp_manager.resume_if_exists=True \
        model.tensor_model_parallel_size=2 \
        model.seq_length=128 \
        model.encoder.num_layers=4 \
        model.encoder.hidden_size=64 \
        model.encoder.num_attention_heads=8 \
        model.encoder.activation='swiglu' \
        model.encoder.masked_softmax_fusion=False \
        model.encoder.bias_activation_fusion=False \
        model.encoder.activations_checkpoint_method='block' \
        model.encoder.activations_checkpoint_num_layers=1 \
        model.encoder.position_embedding_type=alibi \
        model.decoder.num_layers=2 \
        model.decoder.hidden_size=64 \
        model.decoder.num_attention_heads=8 \
        model.decoder.activation='swiglu' \
        model.decoder.masked_softmax_fusion=False \
        model.decoder.bias_activation_fusion=False \
        model.decoder.activations_checkpoint_method='block' \
        model.decoder.activations_checkpoint_num_layers=1 \
        model.encoder.transformer_block_type='pre_ln' \
        model.decoder.transformer_block_type='pre_ln' \
        model.data.data_prefix=[.5,/home/TestData/nlp/nmt/toy_data/wmt14-de-en.src,.5,/home/TestData/nlp/nmt/toy_data/wmt14-de-en.ref] \
        model.data.index_mapping_dir=examples/nlp/language_modeling/t5_index_mappings \
        model.data.data_impl=text_mmap \
        +model.data.data_impl_kwargs.newline_int=10 \
        +model.data.data_impl_kwargs.header_lines=0 \
        +model.data.data_impl_kwargs.workers=null \
        +model.data.data_impl_kwargs.sort_dataset_paths=False \
        model.share_token_embeddings=False \
        model.share_decoder_tokens_head_embeddings=False"
        sh "rm -rf examples/nlp/language_modeling/t5_pretrain_results"
        sh "rm -rf examples/nlp/language_modeling/t5_index_mappings"
      }
    }
    stage('L2: Megatron T5 with KERPLE Pretraining and Resume Training TP=2') {
      when {
        anyOf {
          branch 'r1.21.0'
          changeRequest target: 'r1.21.0'
        }
      }
      failFast true
      steps {
        sh "python examples/nlp/language_modeling/megatron_t5_pretraining.py \
        trainer.devices=2 \
        trainer.accelerator=gpu \
        trainer.log_every_n_steps=1 \
        trainer.val_check_interval=10 \
        trainer.limit_val_batches=2 \
        trainer.accumulate_grad_batches=1 \
        trainer.max_steps=10 \
        trainer.precision=16 \
        trainer.gradient_clip_val=1.0 \
        exp_manager.exp_dir=examples/nlp/language_modeling/t5_pretrain_results \
        model.tensor_model_parallel_size=2 \
        model.seq_length=128 \
        model.encoder.num_layers=4 \
        model.encoder.hidden_size=64 \
        model.encoder.num_attention_heads=8 \
        model.encoder.activation='swiglu' \
        model.encoder.masked_softmax_fusion=False \
        model.encoder.bias_activation_fusion=False \
        model.encoder.activations_checkpoint_method='block' \
        model.encoder.activations_checkpoint_num_layers=1 \
        model.encoder.position_embedding_type=kerple \
        model.decoder.num_layers=2 \
        model.decoder.hidden_size=64 \
        model.decoder.num_attention_heads=8 \
        model.decoder.activation='swiglu' \
        model.decoder.masked_softmax_fusion=False \
        model.decoder.bias_activation_fusion=False \
        model.decoder.activations_checkpoint_method='block' \
        model.decoder.activations_checkpoint_num_layers=1 \
        model.encoder.transformer_block_type='pre_ln' \
        model.decoder.transformer_block_type='pre_ln' \
        model.data.data_prefix=[.5,/home/TestData/nlp/nmt/toy_data/wmt14-de-en.src,.5,/home/TestData/nlp/nmt/toy_data/wmt14-de-en.ref] \
        model.data.index_mapping_dir=examples/nlp/language_modeling/t5_index_mappings \
        model.data.data_impl=text_mmap \
        +model.data.data_impl_kwargs.newline_int=10 \
        +model.data.data_impl_kwargs.header_lines=0 \
        +model.data.data_impl_kwargs.workers=null \
        +model.data.data_impl_kwargs.sort_dataset_paths=False \
        model.share_token_embeddings=False \
        model.share_decoder_tokens_head_embeddings=False"
        sh "python examples/nlp/language_modeling/megatron_t5_pretraining.py \
        trainer.devices=2 \
        trainer.accelerator=gpu \
        trainer.log_every_n_steps=1 \
        trainer.val_check_interval=1 \
        trainer.limit_val_batches=2 \
        trainer.accumulate_grad_batches=1 \
        trainer.max_steps=10 \
        trainer.precision=16 \
        trainer.gradient_clip_val=1.0 \
        exp_manager.exp_dir=examples/nlp/language_modeling/t5_pretrain_results \
        exp_manager.resume_if_exists=True \
        model.tensor_model_parallel_size=2 \
        model.seq_length=128 \
        model.encoder.num_layers=4 \
        model.encoder.hidden_size=64 \
        model.encoder.num_attention_heads=8 \
        model.encoder.activation='swiglu' \
        model.encoder.masked_softmax_fusion=False \
        model.encoder.bias_activation_fusion=False \
        model.encoder.activations_checkpoint_method='block' \
        model.encoder.activations_checkpoint_num_layers=1 \
        model.encoder.position_embedding_type=kerple \
        model.decoder.num_layers=2 \
        model.decoder.hidden_size=64 \
        model.decoder.num_attention_heads=8 \
        model.decoder.activation='swiglu' \
        model.decoder.masked_softmax_fusion=False \
        model.decoder.bias_activation_fusion=False \
        model.decoder.activations_checkpoint_method='block' \
        model.decoder.activations_checkpoint_num_layers=1 \
        model.encoder.transformer_block_type='pre_ln' \
        model.decoder.transformer_block_type='pre_ln' \
        model.data.data_prefix=[.5,/home/TestData/nlp/nmt/toy_data/wmt14-de-en.src,.5,/home/TestData/nlp/nmt/toy_data/wmt14-de-en.ref] \
        model.data.index_mapping_dir=examples/nlp/language_modeling/t5_index_mappings \
        model.data.data_impl=text_mmap \
        +model.data.data_impl_kwargs.newline_int=10 \
        +model.data.data_impl_kwargs.header_lines=0 \
        +model.data.data_impl_kwargs.workers=null \
        +model.data.data_impl_kwargs.sort_dataset_paths=False \
        model.share_token_embeddings=False \
        model.share_decoder_tokens_head_embeddings=False"
        sh "rm -rf examples/nlp/language_modeling/t5_pretrain_results"
        sh "rm -rf examples/nlp/language_modeling/t5_index_mappings"
      }
    }
    stage('L2: Megatron T5 Pretraining and Resume Training PP=2') {
      when {
        anyOf {
          branch 'r1.21.0'
          changeRequest target: 'r1.21.0'
        }
      }
      failFast true
      steps {
        sh "python examples/nlp/language_modeling/megatron_t5_pretraining.py \
        trainer.devices=2 \
        trainer.accelerator=gpu \
        trainer.log_every_n_steps=1 \
        trainer.val_check_interval=10 \
        trainer.limit_val_batches=2 \
        trainer.accumulate_grad_batches=1 \
        trainer.max_steps=10 \
        trainer.precision=16 \
        trainer.gradient_clip_val=1.0 \
        exp_manager.exp_dir=examples/nlp/language_modeling/t5_pretrain_results \
        model.pipeline_model_parallel_size=2 \
        model.pipeline_model_parallel_split_rank=1 \
        model.seq_length=256 \
        model.encoder.num_layers=4 \
        model.decoder.num_layers=1 \
        model.encoder.hidden_size=64 \
        model.decoder.hidden_size=64 \
        model.encoder.num_attention_heads=8 \
        model.decoder.num_attention_heads=8 \
        model.decoder.ffn_hidden_size=2048 \
        model.encoder.activation='gelu' \
        model.encoder.activations_checkpoint_method='block' \
        model.encoder.activations_checkpoint_num_layers=1 \
        model.encoder.transformer_block_type='pre_ln' \
        model.decoder.transformer_block_type='post_ln' \
        model.data.data_prefix=[.5,/home/TestData/nlp/megatron_t5/data/pile_val_small_bert_tokenizer_text_document,.5,/home/TestData/nlp/megatron_t5/data/pile_val_small_bert_tokenizer_text_document] \
        model.data.index_mapping_dir=examples/nlp/language_modeling/t5_index_mappings"
        sh "python examples/nlp/language_modeling/megatron_t5_pretraining.py \
        trainer.devices=2 \
        trainer.accelerator=gpu \
        trainer.log_every_n_steps=1 \
        trainer.val_check_interval=1 \
        trainer.limit_val_batches=2 \
        trainer.accumulate_grad_batches=1 \
        trainer.max_steps=10 \
        trainer.precision=16 \
        trainer.gradient_clip_val=1.0 \
        exp_manager.exp_dir=examples/nlp/language_modeling/t5_pretrain_results \
        exp_manager.resume_if_exists=True \
        model.pipeline_model_parallel_size=2 \
        model.pipeline_model_parallel_split_rank=1 \
        model.seq_length=256 \
        model.encoder.num_layers=4 \
        model.decoder.num_layers=1 \
        model.encoder.hidden_size=64 \
        model.decoder.hidden_size=64 \
        model.encoder.num_attention_heads=8 \
        model.decoder.num_attention_heads=8 \
        model.decoder.ffn_hidden_size=2048 \
        model.encoder.activation='gelu' \
        model.encoder.activations_checkpoint_method='block' \
        model.encoder.activations_checkpoint_num_layers=1 \
        model.encoder.transformer_block_type='pre_ln' \
        model.decoder.transformer_block_type='post_ln' \
        model.data.data_prefix=[.5,/home/TestData/nlp/megatron_t5/data/pile_val_small_bert_tokenizer_text_document,.5,/home/TestData/nlp/megatron_t5/data/pile_val_small_bert_tokenizer_text_document] \
        model.data.index_mapping_dir=examples/nlp/language_modeling/t5_index_mappings"
        sh "rm -rf examples/nlp/language_modeling/t5_pretrain_results"
        sh "rm -rf examples/nlp/language_modeling/t5_index_mappings"
      }
    }
    stage('L2: Megatron T5 w/ Mixture of Expert Pretraining') {
      when {
        anyOf {
          branch 'r1.21.0'
          changeRequest target: 'r1.21.0'
        }
      }
      failFast true
      steps {
        sh "python examples/nlp/language_modeling/megatron_t5_pretraining.py \
        trainer.devices=2 \
        trainer.accelerator=gpu \
        trainer.log_every_n_steps=1 \
        trainer.val_check_interval=10 \
        trainer.limit_val_batches=2 \
        trainer.accumulate_grad_batches=1 \
        trainer.max_steps=10 \
        trainer.precision=16 \
        trainer.gradient_clip_val=1.0 \
        exp_manager.exp_dir=examples/nlp/language_modeling/t5_pretrain_results \
        model.pipeline_model_parallel_split_rank=1 \
        model.seq_length=256 \
        model.encoder.num_layers=4 \
        model.decoder.num_layers=1 \
        model.encoder.num_moe_experts=4 \
        model.decoder.num_moe_experts=4 \
        model.encoder.moe_frequency=3 \
        model.decoder.moe_frequency=1 \
        model.encoder.hidden_size=64 \
        model.decoder.hidden_size=64 \
        model.encoder.num_attention_heads=8 \
        model.decoder.num_attention_heads=8 \
        model.decoder.ffn_hidden_size=2048 \
        model.encoder.activation='gelu' \
        model.encoder.activations_checkpoint_method='block' \
        model.encoder.activations_checkpoint_num_layers=1 \
        model.encoder.transformer_block_type='pre_ln' \
        model.decoder.transformer_block_type='post_ln' \
        model.data.data_prefix=[.5,/home/TestData/nlp/megatron_t5/data/pile_val_small_bert_tokenizer_text_document,.5,/home/TestData/nlp/megatron_t5/data/pile_val_small_bert_tokenizer_text_document] \
        model.data.index_mapping_dir=examples/nlp/language_modeling/t5_index_mappings"
        sh "rm -rf examples/nlp/language_modeling/t5_pretrain_results"
        sh "rm -rf examples/nlp/language_modeling/t5_index_mappings"
      }
    }

<<<<<<< HEAD
=======
    // commented out to save time in github ci, we have tp>1 and pp>1 tests anyway @adithyare
    //stage('L2: Megatron T5 Prompt Learning TP1 PP1') {
    //  when {
    //    anyOf {
    //      branch 'r1.21.0'
    //      changeRequest target: 'r1.21.0'
    //    }
    //  }
    //  failFast true
    //  parallel{
    //    stage('T5 Prompt Learning TP=1 PP=1') {
    //      steps {
    //        sh "python examples/nlp/language_modeling/megatron_t5_prompt_learning.py \
    //            --config-name=megatron_t5_prompt_learning \
    //            name='/home/TestData/nlp/prompt_learning/t5_p_tuning_test' \
    //            trainer.devices=1 \
    //            trainer.max_steps=1 \
    //            trainer.val_check_interval=1 \
    //            trainer.max_epochs=null \
    //            model.data.num_workers=1 \
    //            model.language_model_path='/home/TestData/nlp/megatron_t5/8m/megatron_t5_8m-refactor.nemo' \
    //            model.existing_tasks=[] \
    //            model.new_tasks=['squad'] \
    //            model.data.train_ds=['/home/TestData/nlp/prompt_learning/squad_CI_test.jsonl'] \
    //            model.data.validation_ds=['/home/TestData/nlp/prompt_learning/squad_CI_test.jsonl'] \
    //            model.global_batch_size=4 \
    //            model.micro_batch_size=4"
    //        sh "rm -rf /home/TestData/nlp/prompt_learning/t5_p_tuning_test"
    //        sh "python examples/nlp/language_modeling/megatron_t5_prompt_learning_eval.py \
    //            virtual_prompt_model_file='/home/TestData/nlp/prompt_learning/t5_p_tuning_test.nemo' \
    //            language_model_path='/home/TestData/nlp/megatron_t5/8m/megatron_t5_8m-refactor.nemo' \
    //            data.test_ds=['/home/TestData/nlp/prompt_learning/squad_CI_test.jsonl'] \
    //            pred_file_path='/home/TestData/nlp/prompt_learning/t5_p_tuning_test_preds.txt' \
    //            data.global_batch_size=4 \
    //            data.micro_batch_size=4"
    //        sh "rm -rf /home/TestData/nlp/prompt_learning/t5_p_tuning_test.nemo"
    //        sh "rm -rf /home/TestData/nlp/prompt_learning/t5_p_tuning_test_preds.txt"
    //      }
    //    }
    //  }
    //}

    stage('L2: Megatron T5 Prompt Learning TP2 PP1') {
      when {
        anyOf {
          branch 'r1.21.0'
          changeRequest target: 'r1.21.0'
        }
      }
      failFast true
      parallel{
        stage('T5 Prompt Learning TP=2 PP=1') {
          steps {
            sh "python examples/nlp/language_modeling/megatron_t5_prompt_learning.py \
                --config-name=megatron_t5_prompt_learning \
                name='/home/TestData/nlp/prompt_learning/t5_p_tuning_test_tp2' \
                trainer.devices=2 \
                trainer.max_steps=1 \
                trainer.val_check_interval=1 \
                trainer.max_epochs=null \
                model.data.num_workers=1 \
                model.tensor_model_parallel_size=2 \
                model.language_model_path='/home/TestData/nlp/megatron_t5/8m/megatron_t5_8m_tp2.nemo' \
                model.existing_tasks=[] \
                model.new_tasks=['squad'] \
                model.data.train_ds=['/home/TestData/nlp/prompt_learning/squad_CI_test.jsonl'] \
                model.data.validation_ds=['/home/TestData/nlp/prompt_learning/squad_CI_test.jsonl'] \
                model.global_batch_size=8 \
                model.micro_batch_size=8"
            sh "rm -rf /home/TestData/nlp/prompt_learning/t5_p_tuning_test_tp2"
            sh "python examples/nlp/language_modeling/megatron_t5_prompt_learning_eval.py \
                virtual_prompt_model_file='/home/TestData/nlp/prompt_learning/t5_p_tuning_test_tp2.nemo' \
                language_model_path='/home/TestData/nlp/megatron_t5/8m/megatron_t5_8m_tp2.nemo' \
                data.test_ds=['/home/TestData/nlp/prompt_learning/squad_CI_test.jsonl'] \
                pred_file_path='/home/TestData/nlp/prompt_learning/t5_p_tuning_test_tp2_preds.txt' \
                tensor_model_parallel_size=2 \
                trainer.devices=2 \
                data.global_batch_size=8 \
                data.micro_batch_size=8"
            sh "rm -rf /home/TestData/nlp/prompt_learning/t5_p_tuning_test_tp2.nemo"
            sh "rm -rf /home/TestData/nlp/prompt_learning/t5_p_tuning_test_tp2_preds.txt"
          }
        }
      }
    }

    // TODO: add when https://github.com/NVIDIA/apex/pull/1596 is merged
    // stage('L2: Megatron T5 Prompt Learning TP1 PP2') {
    //   when {
    //     anyOf {
    //       branch 'r1.21.0'
    //       changeRequest target: 'r1.21.0'
    //     }
    //   }
    //   failFast true
    //   parallel{
    //     stage('T5 Prompt Learning TP=1 PP=2') {
    //       steps {
    //         sh "python examples/nlp/language_modeling/megatron_t5_prompt_learning.py \
    //             --config-name=megatron_t5_prompt_learning \
    //             name='/home/TestData/nlp/prompt_learning/t5_p_tuning_test_pp2' \
    //             trainer.devices=2 \
    //             trainer.max_steps=1 \
    //             trainer.val_check_interval=1 \
    //             trainer.max_epochs=null \
    //             model.data.num_workers=1 \
    //             model.pipeline_model_parallel_size=2 \
    //             model.language_model_path='/home/TestData/nlp/megatron_t5/8m/megatron_t5_8m_tp1_pp2.nemo' \
    //             model.existing_tasks=[] \
    //             model.new_tasks=['squad'] \
    //             model.data.train_ds=['/home/TestData/nlp/prompt_learning/squad_CI_test.jsonl'] \
    //             model.data.validation_ds=['/home/TestData/nlp/prompt_learning/squad_CI_test.jsonl'] \
    //             model.global_batch_size=8 \
    //             model.micro_batch_size=8"
    //         sh "rm -rf /home/TestData/nlp/prompt_learning/t5_p_tuning_test_pp2"
    //         sh "python examples/nlp/language_modeling/megatron_t5_prompt_learning_eval.py \
    //             virtual_prompt_model_file='/home/TestData/nlp/prompt_learning/t5_p_tuning_test_pp2.nemo' \
    //             language_model_path='/home/TestData/nlp/megatron_t5/8m/megatron_t5_8m_tp1_pp2.nemo' \
    //             data.test_ds=['/home/TestData/nlp/prompt_learning/squad_CI_test.jsonl'] \
    //             pred_file_path='/home/TestData/nlp/prompt_learning/t5_p_tuning_test_pp2_preds.txt' \
    //             tensor_model_parallel_size=2 \
    //             trainer.devices=2 \
    //             data.global_batch_size=8 \
    //             data.micro_batch_size=8"
    //         sh "rm -rf /home/TestData/nlp/prompt_learning/t5_p_tuning_test_pp2.nemo"
    //         sh "rm -rf /home/TestData/nlp/prompt_learning/t5_p_tuning_test_pp2_preds.txt"
    //       }
    //     }
    //   }
    // }
>>>>>>> c0022aec
    stage('L2: Megatron UL2 Pretraining and Resume Training TP=2') {
      when {
        anyOf {
          branch 'r1.21.0'
          changeRequest target: 'r1.21.0'
        }
      }
      failFast true
      steps {
        sh "python examples/nlp/language_modeling/megatron_t5_pretraining.py -cn megatron_ul2_config \
        trainer.devices=2 \
        trainer.accelerator=gpu \
        trainer.log_every_n_steps=1 \
        trainer.val_check_interval=10 \
        trainer.limit_val_batches=2 \
        trainer.accumulate_grad_batches=1 \
        trainer.max_steps=10 \
        trainer.precision=16 \
        trainer.gradient_clip_val=1.0 \
        exp_manager.exp_dir=examples/nlp/language_modeling/t5_pretrain_results \
        model.tensor_model_parallel_size=2 \
        model.seq_length=128 \
        model.encoder.num_layers=4 \
        model.encoder.hidden_size=64 \
        model.encoder.num_attention_heads=8 \
        model.encoder.activation='swiglu' \
        model.encoder.bias_activation_fusion=False \
        model.encoder.activations_checkpoint_method='block' \
        model.encoder.activations_checkpoint_num_layers=1 \
        model.encoder.transformer_block_type='normformer' \
        model.encoder.headscale=True \
        model.decoder.num_layers=4 \
        model.decoder.hidden_size=64 \
        model.decoder.num_attention_heads=8 \
        model.decoder.activation='geglu' \
        model.decoder.bias_activation_fusion=False \
        model.decoder.activations_checkpoint_method='block' \
        model.decoder.activations_checkpoint_num_layers=1 \
        model.decoder.transformer_block_type='normformer' \
        model.decoder.headscale=False \
        model.data.data_prefix=[.5,/home/TestData/nlp/megatron_t5/data/pile_val_small_bert_tokenizer_text_document,.5,/home/TestData/nlp/megatron_t5/data/pile_val_small_bert_tokenizer_text_document] \
        model.data.index_mapping_dir=examples/nlp/language_modeling/t5_index_mappings"
        sh "python examples/nlp/language_modeling/megatron_t5_pretraining.py \
        trainer.devices=2 \
        trainer.accelerator=gpu \
        trainer.log_every_n_steps=1 \
        trainer.val_check_interval=1 \
        trainer.limit_val_batches=2 \
        trainer.accumulate_grad_batches=1 \
        trainer.max_steps=10 \
        trainer.precision=16 \
        trainer.gradient_clip_val=1.0 \
        exp_manager.exp_dir=examples/nlp/language_modeling/t5_pretrain_results \
        exp_manager.resume_if_exists=True \
        model.tensor_model_parallel_size=2 \
        model.seq_length=128 \
        model.encoder.num_layers=4 \
        model.encoder.hidden_size=64 \
        model.encoder.num_attention_heads=8 \
        model.encoder.activation='swiglu' \
        model.encoder.bias_activation_fusion=False \
        model.encoder.activations_checkpoint_method='block' \
        model.encoder.activations_checkpoint_num_layers=1 \
        model.encoder.transformer_block_type='normformer' \
        model.encoder.headscale=True \
        model.decoder.num_layers=4 \
        model.decoder.hidden_size=64 \
        model.decoder.num_attention_heads=8 \
        model.decoder.activation='geglu' \
        model.decoder.bias_activation_fusion=False \
        model.decoder.activations_checkpoint_method='block' \
        model.decoder.activations_checkpoint_num_layers=1 \
        model.decoder.transformer_block_type='normformer' \
        model.decoder.headscale=False \
        model.data.data_prefix=[.5,/home/TestData/nlp/megatron_t5/data/pile_val_small_bert_tokenizer_text_document,.5,/home/TestData/nlp/megatron_t5/data/pile_val_small_bert_tokenizer_text_document] \
        model.data.index_mapping_dir=examples/nlp/language_modeling/t5_index_mappings"
        sh "rm -rf examples/nlp/language_modeling/t5_pretrain_results"
        sh "rm -rf examples/nlp/language_modeling/t5_index_mappings"
      }
    }
    stage('L2: Megatron T5 Eval') {
      when {
        anyOf {
          branch 'r1.21.0'
          changeRequest target: 'r1.21.0'
        }
      }
      failFast true
      steps{
        sh "python examples/nlp/language_modeling/megatron_t5_eval.py \
            --model_file \
            /home/TestData/nlp/megatron_t5/8m/megatron_t5_8m-refactor.nemo \
            --prompt \
            'How do I fix my GPU memory issue? I am seeing <mask> out of memory.' \
            --tensor_model_parallel_size 1"
      }
    }
    stage('L2: Megatron BART Pretraining and Resume Training, TP=2') {
      when {
        anyOf {
          branch 'r1.21.0'
          changeRequest target: 'r1.21.0'
        }
      }
      failFast true
      steps {
        sh "python examples/nlp/language_modeling/megatron_bart_pretraining.py \
        trainer.devices=2 \
        trainer.accelerator=gpu \
        trainer.log_every_n_steps=1 \
        trainer.val_check_interval=2 \
        trainer.limit_val_batches=2 \
        trainer.accumulate_grad_batches=1 \
        trainer.max_steps=3 \
        trainer.precision=16 \
        trainer.gradient_clip_val=1.0 \
        exp_manager.exp_dir=examples/nlp/language_modeling/bart_pretrain_results \
        model.tensor_model_parallel_size=2 \
        model.seq_length=128 \
        model.encoder.num_layers=4 \
        model.encoder.hidden_size=64 \
        model.encoder.num_attention_heads=8 \
        model.encoder.activation='reglu' \
        model.encoder.bias_activation_fusion=False \
        model.encoder.activations_checkpoint_method='block' \
        model.encoder.activations_checkpoint_num_layers=1 \
        model.decoder.num_layers=4 \
        model.decoder.hidden_size=64 \
        model.decoder.num_attention_heads=8 \
        model.decoder.activation='reglu' \
        model.decoder.bias_activation_fusion=False \
        model.decoder.activations_checkpoint_method='block' \
        model.decoder.activations_checkpoint_num_layers=1 \
        model.data.data_prefix='{train:[1.0,/home/TestData/nlp/megatron_t5/data/pile_val_small_bert_tokenizer_text_document],test:[/home/TestData/nlp/megatron_t5/data/pile_val_small_bert_tokenizer_text_document], validation:[/home/TestData/nlp/megatron_t5/data/pile_val_small_bert_tokenizer_text_document]}'"
        sh "python examples/nlp/language_modeling/megatron_bart_pretraining.py \
        trainer.devices=2 \
        trainer.accelerator=gpu \
        trainer.log_every_n_steps=1 \
        trainer.val_check_interval=2 \
        trainer.limit_val_batches=5 \
        trainer.accumulate_grad_batches=1 \
        trainer.max_steps=6 \
        trainer.precision=16 \
        trainer.gradient_clip_val=1.0 \
        exp_manager.exp_dir=examples/nlp/language_modeling/bart_pretrain_results \
        exp_manager.resume_if_exists=True \
        model.tensor_model_parallel_size=2 \
        model.seq_length=128 \
        model.encoder.num_layers=4 \
        model.encoder.hidden_size=64 \
        model.encoder.num_attention_heads=8 \
        model.encoder.activation='reglu' \
        model.encoder.bias_activation_fusion=False \
        model.encoder.activations_checkpoint_method='block' \
        model.encoder.activations_checkpoint_num_layers=1 \
        model.decoder.num_layers=4 \
        model.decoder.hidden_size=64 \
        model.decoder.num_attention_heads=8 \
        model.decoder.activation='reglu' \
        model.decoder.bias_activation_fusion=False \
        model.decoder.activations_checkpoint_method='block' \
        model.decoder.activations_checkpoint_num_layers=1 \
        model.data.data_prefix='{train:[1.0,/home/TestData/nlp/megatron_t5/data/pile_val_small_bert_tokenizer_text_document],test:[/home/TestData/nlp/megatron_t5/data/pile_val_small_bert_tokenizer_text_document], validation:[/home/TestData/nlp/megatron_t5/data/pile_val_small_bert_tokenizer_text_document]}'"
        sh "rm -rf examples/nlp/language_modeling/bart_pretrain_results"
      }
    }
    stage('L2: Megatron BART Pretraining and Resume Training, PP=2') {
      when {
        anyOf {
          branch 'r1.21.0'
          changeRequest target: 'r1.21.0'
        }
      }
      failFast true
      steps {
        sh "python examples/nlp/language_modeling/megatron_bart_pretraining.py \
        trainer.devices=2 \
        trainer.accelerator=gpu \
        trainer.log_every_n_steps=1 \
        trainer.val_check_interval=10 \
        trainer.limit_val_batches=2 \
        trainer.accumulate_grad_batches=1 \
        trainer.max_steps=10 \
        trainer.precision=16 \
        trainer.gradient_clip_val=1.0 \
        exp_manager.exp_dir=examples/nlp/language_modeling/bart_pretrain_results \
        model.pipeline_model_parallel_size=2 \
        model.pipeline_model_parallel_split_rank=1 \
        model.seq_length=256 \
        model.encoder.num_layers=4 \
        model.encoder.hidden_size=64 \
        model.encoder.num_attention_heads=8 \
        model.encoder.activation='geglu' \
        model.encoder.bias_activation_fusion=False \
        model.encoder.activations_checkpoint_method='block' \
        model.encoder.activations_checkpoint_num_layers=1 \
        model.decoder.num_layers=4 \
        model.decoder.hidden_size=64 \
        model.decoder.num_attention_heads=8 \
        model.decoder.activation='geglu' \
        model.decoder.bias_activation_fusion=False \
        model.decoder.activations_checkpoint_method='block' \
        model.decoder.activations_checkpoint_num_layers=1 \
        model.data.respect_document_boundaries=False \
        model.data.data_prefix=[.5,/home/TestData/nlp/megatron_t5/data/pile_val_small_bert_tokenizer_text_document,.5,/home/TestData/nlp/megatron_t5/data/pile_val_small_bert_tokenizer_text_document]"
        sh "python examples/nlp/language_modeling/megatron_bart_pretraining.py \
        trainer.devices=2 \
        trainer.accelerator=gpu \
        trainer.log_every_n_steps=1 \
        trainer.val_check_interval=1 \
        trainer.limit_val_batches=2 \
        trainer.accumulate_grad_batches=1 \
        trainer.max_steps=10 \
        trainer.precision=16 \
        trainer.gradient_clip_val=1.0 \
        exp_manager.exp_dir=examples/nlp/language_modeling/bart_pretrain_results \
        exp_manager.resume_if_exists=True \
        model.pipeline_model_parallel_size=2 \
        model.pipeline_model_parallel_split_rank=1 \
        model.seq_length=256 \
        model.encoder.num_layers=4 \
        model.encoder.hidden_size=64 \
        model.encoder.num_attention_heads=8 \
        model.encoder.activation='geglu' \
        model.encoder.bias_activation_fusion=False \
        model.encoder.activations_checkpoint_method='block' \
        model.encoder.activations_checkpoint_num_layers=1 \
        model.decoder.num_layers=4 \
        model.decoder.hidden_size=64 \
        model.decoder.num_attention_heads=8 \
        model.decoder.activation='geglu' \
        model.decoder.bias_activation_fusion=False \
        model.decoder.activations_checkpoint_method='block' \
        model.decoder.activations_checkpoint_num_layers=1 \
        model.data.respect_document_boundaries=False \
        model.data.data_prefix=[.5,/home/TestData/nlp/megatron_t5/data/pile_val_small_bert_tokenizer_text_document,.5,/home/TestData/nlp/megatron_t5/data/pile_val_small_bert_tokenizer_text_document]"
        sh "rm -rf examples/nlp/language_modeling/bart_pretrain_results"
      }
    }
    stage('L2: Megatron T5 GLUE/XNLI Finetuning') {
      when {
        anyOf {
          branch 'r1.21.0'
          changeRequest target: 'r1.21.0'
        }
      }
      failFast true
      parallel {
        // TODO(Oktai15): update it in 1.8.0 version
        stage('T5 GLUE RTE') {
          steps {
            sh "python examples/nlp/language_modeling/megatron_t5_seq2seq_finetune.py \
            trainer.devices=1 \
            trainer.accelerator=gpu \
            trainer.log_every_n_steps=1 \
            trainer.val_check_interval=1 \
            +trainer.limit_val_batches=2 \
            +trainer.limit_test_batches=2 \
            trainer.accumulate_grad_batches=1 \
            trainer.max_steps=2 \
            trainer.precision=16 \
            exp_manager.exp_dir=examples/nlp/language_modeling/t5_glue_results \
            model.restore_from_path=/home/TestData/nlp/megatron_t5/8m/megatron_t5_8m-refactor.nemo \
            model.pipeline_model_parallel_size=1 \
            model.pipeline_model_parallel_split_rank=0 \
            model.data.train_ds.task_name=rte \
            model.data.train_ds.global_batch_size=4 \
            model.data.train_ds.micro_batch_size=2 \
            model.data.validation_ds.global_batch_size=2 \
            model.data.validation_ds.micro_batch_size=2 \
            model.data.train_ds.file_path=/home/TestData/nlp/megatron_t5/data/train_ci.tsv \
            model.data.validation_ds.task_name=rte \
            model.data.validation_ds.file_path=/home/TestData/nlp/megatron_t5/data/dev_ci.tsv \
            "
            sh "rm -rf examples/nlp/language_modeling/t5_glue_results"
          }
        }
        stage('T5 GLUE XNLI') {
          steps {
            sh "python examples/nlp/language_modeling/megatron_t5_seq2seq_finetune.py \
            -cn megatron_t5_config_finetune_glue_xnli \
            trainer.devices=1 \
            trainer.accelerator=gpu \
            trainer.log_every_n_steps=1 \
            trainer.val_check_interval=1 \
            +trainer.limit_val_batches=2 \
            +trainer.limit_test_batches=2 \
            trainer.accumulate_grad_batches=1 \
            trainer.max_steps=2 \
            trainer.precision=16 \
            exp_manager.exp_dir=examples/nlp/language_modeling/t5_xnli_results \
            model.restore_from_path=/home/TestData/nlp/megatron_t5/8m/megatron_t5_8m-refactor.nemo \
            model.pipeline_model_parallel_size=1 \
            model.pipeline_model_parallel_split_rank=0 \
            model.data.train_ds.global_batch_size=4 \
            model.data.train_ds.micro_batch_size=2 \
            model.data.validation_ds.global_batch_size=2 \
            model.data.validation_ds.micro_batch_size=2 \
            model.data.test_ds.global_batch_size=2 \
            model.data.test_ds.micro_batch_size=2 \
            model.data.train_ds.task_name=rte \
            model.data.train_ds.file_path=/home/TestData/nlp/megatron_t5/data/train_ci.tsv \
            model.data.validation_ds.task_name=xnli \
            model.data.validation_ds.file_path=/home/TestData/nlp/megatron_t5/data/xnli_dev_ci.tsv \
            model.data.test_ds.task_name=xnli \
            model.data.test_ds.file_path=/home/TestData/nlp/megatron_t5/data/xnli_dev_ci.tsv \
            "
            sh "rm -rf examples/nlp/language_modeling/t5_xnli_results"
          }
        }
      }
    }

    stage('L2: Megatron T5 PEFT Lora TP=2') {
      when {
        anyOf {
          branch 'main'
          changeRequest target: 'main'
        }
      }
      failFast true
      steps {
        sh "rm -rf /home/TestData/nlp/t5_lora_tuning_tp2"
        sh "python examples/nlp/language_modeling/tuning/megatron_t5_peft_tuning.py \
        trainer.devices=2 \
        trainer.log_every_n_steps=1 \
        trainer.max_epochs=9999 \
        trainer.max_steps=3 \
        trainer.val_check_interval=3 \
        ++trainer.limit_val_batches=2 \
        trainer.precision=16 \
        exp_manager.exp_dir=/home/TestData/nlp/t5_lora_tuning_tp2 \
        model.pipeline_model_parallel_size=1 \
        model.tensor_model_parallel_size=2 \
        model.restore_from_path=/home/TestData/nlp/megatron_t5/8m/megatron_t5_8m_tp2.nemo \
        model.peft.peft_scheme='lora' \
        model.answer_only_loss=True \
        model.micro_batch_size=1 \
        model.global_batch_size=1 \
        model.data.train_ds.file_names=[/home/TestData/nlp/megatron_sft/quarel.jsonl] \
        model.data.train_ds.concat_sampling_probabilities=[1.0] \
        model.data.train_ds.num_workers=0 \
        model.data.validation_ds.num_workers=0 \
        model.data.validation_ds.file_names=[/home/TestData/nlp/megatron_sft/quarel.jsonl] \
        model.data.validation_ds.names=[quarel]"
        sh "python examples/nlp/language_modeling/tuning/megatron_t5_peft_eval.py \
        model.restore_from_path=/home/TestData/nlp/megatron_t5/8m/megatron_t5_8m_tp2.nemo \
        model.peft.restore_from_path=/home/TestData/nlp/t5_lora_tuning_tp2/megatron_t5_peft_lora_tuning/checkpoints/megatron_t5_peft_lora_tuning.nemo \
        model.peft.restore_from_ckpt_name=null \
        model.peft.restore_from_hparams_path=null \
        model.tensor_model_parallel_size=2 \
        trainer.devices=2 \
        model.data.test_ds.file_names=[/home/TestData/nlp/megatron_sft/quarel_4.jsonl] \
        model.data.test_ds.names=['quarel4'] \
        model.global_batch_size=2 \
        model.micro_batch_size=1 \
        model.data.test_ds.tokens_to_generate=10 \
        model.data.test_ds.write_predictions_to_file=True \
        model.data.test_ds.output_file_path_prefix='/home/TestData/nlp/t5_lora_tuning_tp2/out' \
        inference.greedy=True \
        inference.repetition_penalty=1.0 \
        inference.outfile_path='/home/TestData/nlp/t5_lora_tuning_tp2/out.jsonl'"
        sh "rm -rf /home/TestData/nlp/t5_lora_tuning_tp2"
      }
    }


    stage('L2: Megatron Mock Data Generation') {
      when {
        anyOf {
          branch 'r1.21.0'
          changeRequest target: 'r1.21.0'
        }
      }
      failFast true
      parallel {
        stage('MockGPTDataset') {
          steps {
            sh "python examples/nlp/language_modeling/megatron_gpt_pretraining.py \
            trainer.max_steps=10 \
            trainer.limit_val_batches=7 \
            trainer.val_check_interval=10 \
            exp_manager.exp_dir=examples/nlp/language_modeling/gpt_pretrain_results \
            model.data.data_impl=mock \
            model.data.data_prefix=[] \
            "
            sh "rm -rf examples/nlp/language_modeling/gpt_pretrain_results"
          }
        }
        stage('MockT5Dataset') {
          steps {
            sh "python examples/nlp/language_modeling/megatron_t5_pretraining.py \
            trainer.max_steps=10 \
            trainer.limit_val_batches=3 \
            trainer.val_check_interval=10 \
            exp_manager.exp_dir=examples/nlp/language_modeling/t5_pretrain_results \
            model.data.data_impl=mock \
            model.data.data_prefix=[] \
            "
            sh "rm -rf examples/nlp/language_modeling/t5_pretrain_results"
          }
        }
      }
    }
    stage('L2: TTS Fast dev runs 1') {
      when {
        anyOf {
          branch 'r1.21.0'
          changeRequest target: 'r1.21.0'
        }
      }
      parallel {
        stage('Tacotron 2') {
          steps {
            sh 'python examples/tts/tacotron2.py \
            train_dataset=/home/TestData/an4_dataset/an4_train.json \
            validation_datasets=/home/TestData/an4_dataset/an4_val.json \
            trainer.devices=[0] \
            trainer.accelerator="gpu" \
            +trainer.limit_train_batches=1 +trainer.limit_val_batches=1 trainer.max_epochs=1 \
            trainer.strategy=auto \
            model.decoder.decoder_rnn_dim=256 \
            model.decoder.attention_rnn_dim=1024 \
            model.decoder.prenet_dim=128 \
            model.postnet.postnet_n_convolutions=3 \
            model.train_ds.dataloader_params.batch_size=4 \
            model.train_ds.dataloader_params.num_workers=0 \
            model.validation_ds.dataloader_params.batch_size=4 \
            model.validation_ds.dataloader_params.num_workers=0 \
            ~model.text_normalizer \
            ~model.text_normalizer_call_kwargs \
            ~trainer.check_val_every_n_epoch \
            '
          }
        }
        stage('WaveGlow') {
          steps {
            sh 'python examples/tts/waveglow.py \
            train_dataset=/home/TestData/an4_dataset/an4_train.json \
            validation_datasets=/home/TestData/an4_dataset/an4_val.json \
            trainer.devices="[0]" \
            +trainer.limit_train_batches=1 +trainer.limit_val_batches=1 trainer.max_epochs=1 \
            trainer.strategy=auto \
            model.train_ds.dataloader_params.batch_size=4 \
            model.train_ds.dataloader_params.num_workers=0 \
            model.validation_ds.dataloader_params.batch_size=4 \
            model.validation_ds.dataloader_params.num_workers=0 \
            model.waveglow.n_flows=4 \
            model.waveglow.n_wn_layers=2 \
            model.waveglow.n_wn_channels=32 \
            ~trainer.check_val_every_n_epoch'
          }
        }
        stage('FastPitch') {
          steps {
            sh 'python examples/tts/fastpitch.py \
            --config-name fastpitch_align_v1.05 \
            train_dataset=/home/TestData/an4_dataset/an4_train.json \
            validation_datasets=/home/TestData/an4_dataset/an4_val.json \
            sup_data_path=/home/TestData/an4_dataset/beta_priors \
            trainer.devices="[0]" \
            +trainer.limit_train_batches=1 \
            +trainer.limit_val_batches=1 \
            trainer.max_epochs=1 \
            trainer.strategy=auto \
            model.pitch_mean=212.35873413085938 \
            model.pitch_std=68.52806091308594 \
            model.train_ds.dataloader_params.batch_size=4 \
            model.train_ds.dataloader_params.num_workers=0 \
            model.validation_ds.dataloader_params.batch_size=4 \
            model.validation_ds.dataloader_params.num_workers=0 \
            model.symbols_embedding_dim=64 \
            model.input_fft.d_inner=384 \
            model.input_fft.n_layer=2 \
            model.output_fft.d_inner=384 \
            model.output_fft.n_layer=2 \
            ~trainer.check_val_every_n_epoch \
            ~model.text_normalizer \
            ~model.text_normalizer_call_kwargs'
          }
        }
        stage('RADTTS') {
          steps {
            sh 'python examples/tts/radtts.py \
            train_dataset=/home/TestData/an4_dataset/an4_train.json \
            validation_datasets=/home/TestData/an4_dataset/an4_val.json \
            sup_data_path=/home/TestData/an4_dataset/radtts_beta_priors \
            trainer.devices="[0]" \
            +trainer.limit_train_batches=1 \
            +trainer.limit_val_batches=1 \
            trainer.max_epochs=1 \
            trainer.strategy=auto \
            model.pitch_mean=212.35873413085938 \
            model.pitch_std=68.52806091308594 \
            model.train_ds.dataloader_params.batch_size=4 \
            model.train_ds.dataloader_params.num_workers=0 \
            model.validation_ds.dataloader_params.batch_size=4 \
            model.validation_ds.dataloader_params.num_workers=0 \
            export_dir=/home/TestData/radtts_test \
            model.optim.lr=0.0001 \
            model.modelConfig.decoder_use_partial_padding=True \
            ~trainer.check_val_every_n_epoch \
            ~model.text_normalizer \
            ~model.text_normalizer_call_kwargs'
          }
        }
        stage('Mixer-TTS') {
          steps {
            sh 'python examples/tts/mixer_tts.py \
            train_dataset=/home/TestData/an4_dataset/an4_train.json \
            validation_datasets=/home/TestData/an4_dataset/an4_val.json \
            sup_data_path=/home/TestData/an4_dataset/sup_data \
            trainer.devices="[0]" \
            +trainer.limit_train_batches=1 \
            +trainer.limit_val_batches=1 \
            trainer.max_epochs=1 \
            trainer.strategy=auto \
            model.pitch_mean=212.35873413085938 \
            model.pitch_std=68.52806091308594 \
            model.train_ds.dataloader_params.batch_size=4 \
            model.train_ds.dataloader_params.num_workers=0 \
            model.validation_ds.dataloader_params.batch_size=4 \
            model.validation_ds.dataloader_params.num_workers=0 \
            ~trainer.check_val_every_n_epoch \
            ~model.text_normalizer \
            ~model.text_normalizer_call_kwargs'
          }
        }
        stage('Hifigan') {
          steps {
            sh 'python examples/tts/hifigan.py \
            train_dataset=/home/TestData/an4_dataset/an4_train.json \
            validation_datasets=/home/TestData/an4_dataset/an4_val.json \
            trainer.devices="[0]" \
            +trainer.limit_train_batches=1 \
            +trainer.limit_val_batches=1 \
            +trainer.max_epochs=1 \
            trainer.strategy=auto \
            model.train_ds.dataloader_params.batch_size=4 \
            model.train_ds.dataloader_params.num_workers=0 \
            model.validation_ds.dataloader_params.batch_size=4 \
            model.validation_ds.dataloader_params.num_workers=0 \
            model.generator.upsample_initial_channel=64 \
            +model.debug=true \
            ~trainer.check_val_every_n_epoch'
          }
        }
      }
    }

    stage('L??: Speech Checkpoints tests') {
      when {
        anyOf {
          branch 'r1.21.0'
          changeRequest target: 'r1.21.0'
        }
      }
      failFast true
      steps {
        sh 'CUDA_VISIBLE_DEVICES=0 python examples/asr/speech_to_text_eval.py \
            pretrained_name=QuartzNet15x5Base-En  \
            dataset_manifest=/home/TestData/librispeech/librivox-dev-other.json \
            batch_size=64 \
            tolerance=0.1012'
        sh 'rm -f examples/asr/evaluation_transcripts.json'
      }
    }
  }

  post {
    always {
      sh 'chmod -R 777 .'
      cleanWs()
    }
  }
}<|MERGE_RESOLUTION|>--- conflicted
+++ resolved
@@ -670,8 +670,6 @@
 
       }
     }
-<<<<<<< HEAD
-=======
     // commented out temporarily to save time on github ci
     //stage('L2: Megatron T5 Adapter PP=2') {
     //  when {
@@ -854,7 +852,6 @@
         }
       }
     }
->>>>>>> c0022aec
 
     stage('L2: Speech Transcription') {
       when {
@@ -3807,11 +3804,11 @@
         sh "rm -rf examples/nlp/language_modeling/gpt_sft_results"
       }
     }
-    stage('L2: Megatron GPT Finetuning StarCoder PP=1') {
-      when {
-        anyOf {
-          branch 'main'
-          changeRequest target: 'main'
+    stage('L2: Megatron GPT PEFT Lora PP=2') {
+      when {
+        anyOf {
+          branch 'r1.21.0'
+          changeRequest target: 'r1.21.0'
         }
       }
       failFast true
@@ -4469,8 +4466,6 @@
       }
     }
 
-<<<<<<< HEAD
-=======
     // commented out to save time in github ci, we have tp>1 and pp>1 tests anyway @adithyare
     //stage('L2: Megatron T5 Prompt Learning TP1 PP1') {
     //  when {
@@ -4601,7 +4596,6 @@
     //     }
     //   }
     // }
->>>>>>> c0022aec
     stage('L2: Megatron UL2 Pretraining and Resume Training TP=2') {
       when {
         anyOf {
@@ -4914,12 +4908,11 @@
         }
       }
     }
-
-    stage('L2: Megatron T5 PEFT Lora TP=2') {
-      when {
-        anyOf {
-          branch 'main'
-          changeRequest target: 'main'
+    stage('L2: Megatron Mock Data Generation') {
+      when {
+        anyOf {
+          branch 'r1.21.0'
+          changeRequest target: 'r1.21.0'
         }
       }
       failFast true
