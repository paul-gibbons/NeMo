--- conflicted
+++ resolved
@@ -74,8 +74,6 @@
         gpt_cfg.pipeline_model_parallel_size = cfg.model.get('pipeline_model_parallel_size', 1)
         gpt_cfg.pipeline_model_parallel_split_rank = cfg.model.get('pipeline_model_parallel_split_rank', 0)
 
-<<<<<<< HEAD
-=======
         if cfg.model.data.get('chat', False):
             # chat model, overwrite the prompt template
             prompt_template = get_prompt_template_example(cfg.model.data.chat_prompt_tokens)
@@ -83,7 +81,6 @@
             gpt_cfg.data.validation_ds.prompt_template = prompt_template
             gpt_cfg.data.test_ds.prompt_template = prompt_template
 
->>>>>>> 1fede572
         sft_cls = MegatronGPTSFTModel
         gpt_cfg.target = f"{sft_cls.__module__}.{sft_cls.__name__}"
 
@@ -93,12 +90,9 @@
         if cfg.model.get('seq_len_interpolation_factor', None) is not None:
             gpt_cfg.seq_len_interpolation_factor = cfg.model.seq_len_interpolation_factor
 
-<<<<<<< HEAD
-=======
         if cfg.model.get('rotary_base', None) is not None:
             gpt_cfg.rotary_base = cfg.model.rotary_base
 
->>>>>>> 1fede572
         sft_cls = MegatronGPTSFTModel
         gpt_cfg.target = f"{sft_cls.__module__}.{sft_cls.__name__}"
 
@@ -192,19 +186,11 @@
             )
             # MixedPrecisionPlugin in PTL >= 2.0 requires precision to be 16-mixed or bf16-mixed
             plugin_precision = '16-mixed'
-<<<<<<< HEAD
-        else:
-            plugin_precision = 'bf16-mixed'
-        if megatron_amp_o2 and not with_distributed_adam:
-            plugins.append(MegatronHalfPrecisionPlugin(precision=plugin_precision, device='cuda', scaler=scaler))
-        else:
-=======
         else:
             plugin_precision = 'bf16-mixed'
         if megatron_amp_O2 and not with_distributed_adam:
             plugins.append(MegatronHalfPrecisionPlugin(precision=plugin_precision, device='cuda', scaler=scaler))
         else:
->>>>>>> 1fede572
             plugins.append(PipelineMixedPrecisionPlugin(precision=plugin_precision, device='cuda', scaler=scaler))
 
     if cfg.get('cluster_type', None) == 'BCP':
