import dataclasses
from dataclasses import dataclass
from typing import Any, List, Dict, Optional, Tuple, Union
import torch
from einops import rearrange
from megatron.energon import DefaultTaskEncoder, batch_list, batch_stack
from megatron.energon import batch_pad_stack
from megatron.energon import Batch, CaptioningSample, DefaultTaskEncoder, OCRSample, VQASample, SimilarityInterleavedSample, InterleavedSample
from transformers import CLIPImageProcessor, SiglipImageProcessor
import re
import numpy as np
from nemo.collections.common.tokenizers import SentencePieceTokenizer
from nemo.collections.multimodal.data.neva.neva_dataset import (
    process_image,
    preprocess_multimodal,
    preprocess_nvgpt,
    preprocess_nv_dpo,
    preprocess_v1,
    preprocess_llama_2,
    preprocess_llama_3,
    preprocess_plain,
    DEFAULT_IMAGE_TOKEN,
    preprocess_interleaved_prompt
)

@dataclass
class ImageTaskSample:
    __key__: str
    __subflavor__: str
    conversations: List[dict]
    image: Optional[Union[str, List[str], torch.Tensor]] = None
    video: Optional[Union[str, List[str]]] = None

    tokens: Optional[torch.Tensor] = None
    labels: Optional[torch.Tensor] = None
    attention_mask: Optional[torch.Tensor] = None
    loss_mask: Optional[torch.Tensor] = None
    position_ids: Optional[torch.Tensor] = None

@dataclass
class ImageTaskBatch(Batch):
    tokens: torch.Tensor
    labels: torch.Tensor
    attention_mask: torch.Tensor
    loss_mask: torch.Tensor
    position_ids: torch.Tensor
    media: Optional[torch.Tensor] = None



class TaskEncoder(DefaultTaskEncoder[VQASample, InterleavedSample, ImageTaskBatch, dict]):
    def __init__(self, tokenizer, image_processor, multimodal_cfg: dict, data_cfg: dict):
        super().__init__(batch_type=ImageTaskBatch)
        self.tokenizer = tokenizer
        self.image_processor = image_processor
        self.multimodal_cfg = multimodal_cfg
        self.data_cfg = data_cfg
        self.conv_template = multimodal_cfg["conv_template"]
        self.max_num_images = 6
        self.image_following_text_only = False

    

    def encode_sample(self, sample: Union[ImageTaskSample, VQASample, InterleavedSample, SimilarityInterleavedSample]) -> dict:
        if isinstance(sample, InterleavedSample):
            return self.encode_interleaved(sample)
        elif isinstance(sample, VQASample):
            return self.encode_pretrain(sample)
        elif isinstance(sample, SimilarityInterleavedSample):
            return self.encode_similarity_interleaved(sample)
            #return self.encode_sft(sample)
        else:
            return self.encode_sft(sample)

    def encode_pretrain(self, sample: VQASample) -> dict:
        conversations = [
            {"from": "human", "value": sample.context},
            {"from": "gpt", "value": sample.answers}
        ]
        processed_sample = {"conversations": conversations}
        
        if self.multimodal_cfg['is_multimodal']:
            if hasattr(sample, 'image') and sample.image is not None:
                processed_sample["image"] = self.process_images(sample.image)
                cur_token_len = self.calculate_token_length(processed_sample["image"])
                processed_sample = preprocess_multimodal(
                    [processed_sample],
                    self.multimodal_cfg,
                    cur_token_len,
                    use_plain=(self.conv_template == "plain")
                )[0]
        
        processed = self.preprocess_conversations([processed_sample])
        tokens = processed["tokens"]
        labels = processed["labels"]
        attention_mask, loss_mask, position_ids = self.get_masks_and_position_ids(tokens, labels)
        
        return ImageTaskSample(
            __key__=sample.__key__,
            __subflavor__=sample.__subflavor__,
            conversations=conversations,
            image=processed_sample.get("image"),
            video=processed_sample.get("video"),
            tokens=tokens.squeeze(0),
            labels=labels.squeeze(0),
            attention_mask=attention_mask.squeeze(0),
            loss_mask=loss_mask.squeeze(0),
            position_ids=position_ids
            
        )

    def encode_sft(self, sample: Union[ImageTaskSample, VQASample, InterleavedSample]) -> dict:
        conversations = sample.texts if hasattr(sample, 'texts') else sample.conversations
        processed_sample = {"conversations": conversations}
        
        if self.multimodal_cfg['is_multimodal']:
            image_present = False
            if hasattr(sample, 'image') and sample.image is not None:
                processed_sample["image"] = self.process_images(sample.image)
                image_present = True
            elif hasattr(sample, 'images') and sample.images:
                processed_sample["image"] = self.process_images(sample.images[0])
                image_present = True
            elif hasattr(sample, 'video') and sample.video:
                # Implement video processing if needed
                pass
            
            if image_present:
                processed_sample = preprocess_multimodal(
                    [processed_sample],
                    self.multimodal_cfg,
                    self.calculate_token_length(processed_sample["image"]),
                    use_plain=(self.conv_template == "plain")
                )[0]
        
        processed = self.preprocess_conversations([processed_sample])
        tokens = processed["tokens"]
        labels = processed["labels"]
        attention_mask, loss_mask, position_ids = self.get_masks_and_position_ids(tokens, labels)
        
        if not image_present:
            processed_sample["image"] = torch.zeros(1, 3, self.multimodal_cfg["crop_size"][0], self.multimodal_cfg["crop_size"][1])

        return ImageTaskSample(
            __key__=sample.__key__,
            __subflavor__=sample.__subflavor__,
            conversations=conversations,
            #rewrite image so it creates tensor of zeros if not present
            image=processed_sample.get("image", torch.tensor([])),
            tokens=tokens.squeeze(0),
            labels=labels.squeeze(0),
            attention_mask=attention_mask.squeeze(0),
            loss_mask=loss_mask.squeeze(0),
            position_ids=position_ids
        )

<<<<<<< HEAD

=======
    def encode_similarity_interleaved(self, sample: SimilarityInterleavedSample) -> dict:
        
        # 4 fields: sample.images, sample.texts, sample.similarity_matrix, sample.matched_text_index
        images, sentence_ixs = [], []
        for sample_image, sim_vec in zip(sample.images, sample.matched_text_index):
            images.append(sample_image)
            sentence_ixs.append(sim_vec)
            
        # constrain max num images
        max_num_images = self.max_num_images
        if len(images) > max_num_images:
            images = images[:max_num_images]
            sentence_ixs = sentence_ixs[:max_num_images]
        
        images = [images[i] for i in np.argsort(sentence_ixs)]
        
        for ix in sentence_ixs:
            sample.texts[ix] = f"{DEFAULT_IMAGE_TOKEN} {sample.texts[ix]}"
        
        if self.image_following_text_only:
            # use pad token to divide sentence pieces
            text = self.tokenizer.pad_id.join(sample.texts)
        else:
            text = " ".join(sample.texts)
        
        text = text.replace("<image> ", "<image>").replace(" <image>", "<image>")
        text = f"{text}{self.tokenizer.eos_id}"
        
        if len(images) > 0:
            processed_images = self.process_images(images)
        else:
            processed_images = None
        
        # check the case where the last token is the image token.
        if text.endswith(DEFAULT_IMAGE_TOKEN):
            text = text[:-len(DEFAULT_IMAGE_TOKEN)]
        
        n_im_patch = text.count(DEFAULT_IMAGE_TOKEN)
        processed_images = processed_images[:n_im_patch]
        assert len(processed_images) == n_im_patch
        
        processed_sample = {
            "conversations": text,
            "image": processed_images
        }
        
        if self.multimodal_cfg['is_multimodal']:
            if images:
                cur_token_len = self.calculate_token_length(processed_sample["image"])
                processed_sample = preprocess_multimodal(
                    [processed_sample],
                    self.multimodal_cfg,
                    cur_token_len,
                    use_plain=(self.conv_template == "plain")
                )[0]
                
        processed = self.preprocess_conversations([processed_sample])
        
        tokens = processed["tokens"]
        labels = processed["labels"]
        attention_mask, loss_mask, position_ids = self.get_masks_and_position_ids(tokens, labels)
        
        #pad images
        if images:
            processed_sample["image"] = self.pad_images(processed_sample["image"], self.max_num_images)
        else:
            # add extra dummy images
            processed_sample["image"] = torch.zeros(self.max_num_images, 3, self.multimodal_cfg["crop_size"][0], self.multimodal_cfg["crop_size"][1])
        
        return ImageTaskSample(
            __key__=sample.__key__,
            __subflavor__=sample.__subflavor__,
            conversations=processed_sample["conversations"],
            image=processed_sample["image"],
            tokens=tokens.squeeze(0),
            labels=labels.squeeze(0),
            attention_mask=attention_mask.squeeze(0),
            loss_mask=loss_mask.squeeze(0),
            position_ids=position_ids
        )
>>>>>>> 3310f9c7
    
    
    def encode_interleaved(self, sample: InterleavedSample) -> dict:
        """this function is used to encode strictly interleaved samples
        there are few cases where the image token is not interleaved with the text
        in those cases, we need to remove the excess image tokens or pad the images correctly.

        few edge cases: 
        1) [DONE] when no image token is present in the text
        2) [DONE] when first tokens are mostly image tokens, follow by text tokens only or text tokens/images interleaved, after truncation, there will be only images left.
        3) [DONE verified that this won't happen] when last tokens are mostly image tokens, follow by text tokens only or text tokens/images interleaved (need to conisder what
        happened after truncate the image tokens, as the image end id token will be truncated, causing assertion error)
        4) [DONE] when image tokens are interleaved with text tokens, but the last token is image token, which might longer than the max_seq_len
        5) [DONE] when image tokens are interleaved with text tokens, but the last token is text token, which might longer than the max_seq_len
        6) [DONE we have padding machanism for this] when image tokens are interleaved with text tokens, but after removing the excess image tokens, there is only text tokens left
        
        Args:
            sample (InterleavedSample): after preprocessed by Energon, the sample looks like this:
        Returns:
            dict: tokenized inputs, attention mask, loss mask, position ids
        """
        interleaved_text = []
        images = []
        for item in sample.sequence:
            if isinstance(item, str):
                interleaved_text.append(item)
            elif isinstance(item, torch.Tensor):
                interleaved_text.append(DEFAULT_IMAGE_TOKEN)
                images.append(item)
            else:
                raise ValueError(f"Unsupported type in interleaved sequence: {type(item)}")
        
        # constrain max num images
        max_num_images = self.max_num_images
        
        n_im_patch = interleaved_text.count(DEFAULT_IMAGE_TOKEN)
        if n_im_patch > max_num_images:
            interleaved_text, kept_image_indices = self.remove_excess_image_tokens(interleaved_text, max_num_images)
            images = [images[i] for i in kept_image_indices]
        
        if len(images) > max_num_images:
            images = images[:max_num_images]

        if len(images) > 0:
            processed_images = self.process_images(images)
        else:
            processed_images = None
            
        
        combined_text = ' '.join(interleaved_text)
        
        processed_sample = {
            "conversations": combined_text,
            "image": processed_images
        }
        
        if self.multimodal_cfg['is_multimodal']:
            if images:
                cur_token_len = self.calculate_token_length(processed_sample["image"])
                processed_sample = preprocess_multimodal(
                    [processed_sample],
                    self.multimodal_cfg,
                    cur_token_len,
                    use_plain=(self.conv_template == "plain")
                )[0]
                
        
        processed = self.preprocess_conversations([processed_sample])
        
        tokens = processed["tokens"]
        labels = processed["labels"]
        
        attention_mask, loss_mask, position_ids = self.get_masks_and_position_ids(tokens, labels)
        
        #pad images
        if images:
            processed_sample["image"] = self.pad_images(processed_sample["image"], self.max_num_images)
        else:
<<<<<<< HEAD
=======
            # add extra dummy images for edge case 1
>>>>>>> 3310f9c7
            processed_sample["image"] = torch.zeros(self.max_num_images, 3, self.multimodal_cfg["crop_size"][0], self.multimodal_cfg["crop_size"][1])
        
        return ImageTaskSample(
            __key__=sample.__key__,
            __subflavor__=sample.__subflavor__,
            conversations=processed_sample["conversations"],
            image=processed_sample["image"],
            tokens=tokens.squeeze(0),
            labels=labels.squeeze(0),
            attention_mask=attention_mask.squeeze(0),
            loss_mask=loss_mask.squeeze(0),
            position_ids=position_ids
        )
    
    def remove_excess_image_tokens(self, interleaved_text, max_num_images):
        # implement a mechanism to remove excess image tokens
        
        if interleaved_text[-1] == DEFAULT_IMAGE_TOKEN:
            interleaved_text = interleaved_text[:-1]
            
        image_indices = [i for i, token in enumerate(interleaved_text) if token == DEFAULT_IMAGE_TOKEN]
    
        if len(image_indices) <= max_num_images:
            return interleaved_text, list(range(len(image_indices)))
        
        # we keep the images that are close to the text tokens
        importance = []
        for i, img_idx in enumerate(image_indices):
            has_text_before = img_idx > 0 and interleaved_text[img_idx - 1] != DEFAULT_IMAGE_TOKEN
            has_text_after = img_idx < len(interleaved_text) - 1 and interleaved_text[img_idx + 1] != DEFAULT_IMAGE_TOKEN
        
            if has_text_before and has_text_after:
                importance.append((0, img_idx))  # highest importance
            elif has_text_before or has_text_after:
                importance.append((1, img_idx))  
            else:
                importance.append((2, img_idx))  
                
        importance.sort(key=lambda x: (x[0], x[1]))
        kept_indices = {idx for _, idx in importance[:max_num_images]}

        # update idx to map correctly to the original images array
        kept_image_indices = [image_indices.index(i) for i in kept_indices if i in image_indices]

        new_interleaved_text = [token for i, token in enumerate(interleaved_text) if token != DEFAULT_IMAGE_TOKEN or i in kept_indices]

        return new_interleaved_text, kept_image_indices
            

    def process_images(self, images):
        if not isinstance(images, list):
            images = [images]
        processed_images = []
        for image in images:
            image = process_image(self.image_processor, image, self.multimodal_cfg['image_aspect_ratio'])
            processed_images.append(image)
        return torch.stack(processed_images) #make it always 4D, otherwise has problem when len(images) > 1

    def pad_images(self, images, max_num_images):
        if len(images) < max_num_images:
            pad_size = max_num_images - len(images)
            padded_images = torch.cat([images, torch.zeros(pad_size, *images.size()[1:])], dim=0)
            return padded_images
        return images

    def batch(self, samples: List[ImageTaskSample]) -> ImageTaskBatch:
        
        batch = ImageTaskBatch(
            tokens=batch_pad_stack([s.tokens for s in samples]),
            labels=batch_pad_stack([s.labels for s in samples]),
            attention_mask=batch_pad_stack([s.attention_mask for s in samples]),
            loss_mask=batch_pad_stack([s.loss_mask for s in samples]),
            position_ids=batch_pad_stack([s.position_ids for s in samples]),
            media=torch.stack([s.image for s in samples if s.image is not None]) if self.multimodal_cfg['is_multimodal'] else None
        )
        
        #TODO: cleanup, this is following logic in neva_dataset when we rearrange media tensor
        if batch.media.shape[1] == 1:
            batch.media = rearrange(batch.media, "b T c h w -> b T 1 c h w")
        else:
            batch.media = rearrange(batch.media, "b T c h w -> b T 1 c h w")
        
        return batch


    def preprocess_conversations(self, sources):
        if self.conv_template == "nvgpt":
            return preprocess_nvgpt(sources, self.tokenizer, self.multimodal_cfg)
        elif self.conv_template == "nv_dpo":
            return preprocess_nv_dpo(sources, self.tokenizer, self.multimodal_cfg)
        elif self.conv_template == "v1":
            return preprocess_v1(sources, self.tokenizer, self.multimodal_cfg)
        elif self.conv_template == "llama_2":
            return preprocess_llama_2(sources, self.tokenizer, self.multimodal_cfg)
        elif self.conv_template == "llama_3":
            return preprocess_llama_3(sources, self.tokenizer, self.multimodal_cfg)
        elif self.conv_template == "mistral":
            return preprocess_llama_2(sources, self.tokenizer, self.multimodal_cfg, is_mistral=True)
        elif self.conv_template == "plain":
            return preprocess_plain(sources, self.tokenizer, self.multimodal_cfg)
        elif self.conv_template == "interleaved":
            return preprocess_interleaved_prompt(sources, self.tokenizer, self.multimodal_cfg)
        else:
            raise ValueError(f"Conversation template `{self.conv_template}` is not supported in Neva now.")



    def encode_batch(self, batch: ImageTaskBatch) -> dict:
        raw = dataclasses.asdict(batch)
        return raw

    def calculate_token_length(self, media_tensor):
        if len(media_tensor.shape) == 4:
            height = media_tensor.shape[2]
            width = media_tensor.shape[3]
        else:
            raise ValueError("Media tensor must be 4-dimensional")
        patch_dim = self.multimodal_cfg['patch_dim']
        height_num_patches = height // patch_dim
        width_num_patches = width // patch_dim
        if self.multimodal_cfg['mm_mlp_adapter_type'] == 'mlp_downsample':
            height_num_patches = (height_num_patches + 1) // 2 * 2
            width_num_patches = (width_num_patches + 1) // 2 * 2

        return height_num_patches * width_num_patches

    def get_masks_and_position_ids(self, tokens, labels):
        from nemo.collections.nlp.modules.common.megatron.utils import get_ltor_masks_and_position_ids

        attention_mask, loss_mask, position_ids = get_ltor_masks_and_position_ids(
            data=tokens,
            eod_token=self.tokenizer.eos_id,
            eod_mask_loss=self.data_cfg.get("eod_mask_loss", False),
            reset_attention_mask=False,
            reset_position_ids=False,
        )

        loss_mask[labels == -1] = 0.0
        tokens[tokens == -1] = 0
        labels[labels == -1] = 0
        
        return attention_mask, loss_mask, position_ids


# Usage example:
# neva_encoder = TaskEncoder(
#     tokenizer=your_tokenizer,
#     image_processor=your_image_processor,
#     multimodal_cfg=your_multimodal_cfg,
#     data_cfg=your_data_cfg
# )

# train_loader = get_loader(get_train_dataset(
#     '/path/to/your/dataset',
#     batch_size=2,
#     shuffle_buffer_size=100,
#     task_encoder=neva_encoder,
#     image_decode="torchrgb",
# ))<|MERGE_RESOLUTION|>--- conflicted
+++ resolved
@@ -154,9 +154,7 @@
             position_ids=position_ids
         )
 
-<<<<<<< HEAD
-
-=======
+
     def encode_similarity_interleaved(self, sample: SimilarityInterleavedSample) -> dict:
         
         # 4 fields: sample.images, sample.texts, sample.similarity_matrix, sample.matched_text_index
@@ -237,7 +235,6 @@
             loss_mask=loss_mask.squeeze(0),
             position_ids=position_ids
         )
->>>>>>> 3310f9c7
     
     
     def encode_interleaved(self, sample: InterleavedSample) -> dict:
@@ -316,10 +313,7 @@
         if images:
             processed_sample["image"] = self.pad_images(processed_sample["image"], self.max_num_images)
         else:
-<<<<<<< HEAD
-=======
             # add extra dummy images for edge case 1
->>>>>>> 3310f9c7
             processed_sample["image"] = torch.zeros(self.max_num_images, 3, self.multimodal_cfg["crop_size"][0], self.multimodal_cfg["crop_size"][1])
         
         return ImageTaskSample(
