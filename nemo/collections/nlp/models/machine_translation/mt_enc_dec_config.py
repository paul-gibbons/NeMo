--- conflicted
+++ resolved
@@ -117,13 +117,8 @@
 class AAYNBaseConfig(MTEncDecModelConfig):
 
     # Attention is All You Need Base Configuration
-<<<<<<< HEAD
-    encoder_tokenizer: TokenizerConfig = field(default_factory=lambda: TokenizerConfig(library='yttm'))
-    decoder_tokenizer: TokenizerConfig = field(default_factory=lambda: TokenizerConfig(library='yttm'))
-=======
     encoder_tokenizer: TokenizerConfig = field(default_factory=lambda: TokenizerConfig(library='sentencepiece'))
     decoder_tokenizer: TokenizerConfig = field(default_factory=lambda: TokenizerConfig(library='sentencepiece'))
->>>>>>> 05d5218c
 
     encoder: NeMoTransformerEncoderConfig = field(
         default_factory=lambda: NeMoTransformerEncoderConfig(
