--- conflicted
+++ resolved
@@ -75,7 +75,6 @@
             {"from": "gpt", "value": sample.answers}
         ]
         processed_sample = {"conversations": conversations}
-<<<<<<< HEAD
         
         if self.multimodal_cfg['is_multimodal']:
             if hasattr(sample, 'image') and sample.image is not None:
@@ -109,50 +108,11 @@
     def encode_sft(self, sample: Union[ImageTaskSample, VQASample, InterleavedSample]) -> dict:
         conversations = sample.texts if hasattr(sample, 'texts') else sample.conversations
         processed_sample = {"conversations": conversations}
-=======
->>>>>>> bcc2e41b
         
         if self.multimodal_cfg['is_multimodal']:
             image_present = False
             if hasattr(sample, 'image') and sample.image is not None:
                 processed_sample["image"] = self.process_images(sample.image)
-<<<<<<< HEAD
-=======
-                cur_token_len = self.calculate_token_length(processed_sample["image"])
-                processed_sample = preprocess_multimodal(
-                    [processed_sample],
-                    self.multimodal_cfg,
-                    cur_token_len,
-                    use_plain=(self.conv_template == "plain")
-                )[0]
-        
-        processed = self.preprocess_conversations([processed_sample])
-        tokens = processed["tokens"]
-        labels = processed["labels"]
-        attention_mask, loss_mask, position_ids = self.get_masks_and_position_ids(tokens, labels)
-        
-        return ImageTaskSample(
-            __key__=sample.__key__,
-            __subflavor__=sample.__subflavor__,
-            conversations=conversations,
-            image=processed_sample.get("image"),
-            video=processed_sample.get("video"),
-            tokens=tokens,
-            labels=labels,
-            attention_mask=attention_mask,
-            loss_mask=loss_mask,
-            position_ids=position_ids
-        )
-
-    def encode_sft(self, sample: Union[ImageTaskSample, VQASample, InterleavedSample]) -> dict:
-        conversations = sample.texts if hasattr(sample, 'texts') else sample.conversations
-        processed_sample = {"conversations": conversations}
-        
-        if self.multimodal_cfg['is_multimodal']:
-            image_present = False
-            if hasattr(sample, 'image') and sample.image is not None:
-                processed_sample["image"] = self.process_images(sample.image)
->>>>>>> bcc2e41b
                 image_present = True
             elif hasattr(sample, 'images') and sample.images:
                 processed_sample["image"] = self.process_images(sample.images[0])
@@ -193,8 +153,7 @@
             if isinstance(item, str):
                 interleaved_text.append(item)
             elif isinstance(item, torch.Tensor) or isinstance(item, str):
-<<<<<<< HEAD
-                interleaved_text.append(DEFAULT_IMAGE_TOKEN) #<image>
+                interleaved_text.append(DEFAULT_IMAGE_TOKEN)
                 images.append(item)
             else:
                 raise ValueError(f"Unsupported type in interleaved sequence: {type(item)}")
@@ -208,17 +167,10 @@
             processed_images = self.process_images(images)
         else:
             processed_images = None
-=======
-                interleaved_text.append(DEFAULT_IMAGE_TOKEN)
-                images.append(item)
-            else:
-                raise ValueError(f"Unsupported type in interleaved sequence: {type(item)}")
->>>>>>> bcc2e41b
         
         processed_images = self.process_images(images)
         combined_text = ' '.join(interleaved_text)
         
-<<<<<<< HEAD
         
         # TODO: check the case where the last token is the image token, do we ALSO need this for strictly interleaved?
         # if input_ids[-1] == 0:
@@ -245,18 +197,6 @@
         
         if self.multimodal_cfg['is_multimodal']:
             if images:
-=======
-        processed_sample = {
-            "conversations": [
-                {"from": "human", "value": combined_text},
-                {"from": "gpt", "value": ""}
-            ],
-            "image": processed_images if isinstance(processed_images, torch.Tensor) else torch.stack(processed_images) if images else None
-        }
-        if self.multimodal_cfg['is_multimodal']:
-            if images:
-                processed_sample["image"] = self.process_images(images)
->>>>>>> bcc2e41b
                 cur_token_len = self.calculate_token_length(processed_sample["image"])
                 processed_sample = preprocess_multimodal(
                     [processed_sample],
@@ -264,11 +204,8 @@
                     cur_token_len,
                     use_plain=(self.conv_template == "plain")
                 )[0]
-<<<<<<< HEAD
                 
-=======
-        
->>>>>>> bcc2e41b
+        
         processed = self.preprocess_conversations([processed_sample])
         
         tokens = processed["tokens"]
@@ -295,7 +232,6 @@
             image = process_image(self.image_processor, image, self.multimodal_cfg['image_aspect_ratio'])
             processed_images.append(image)
         return torch.stack(processed_images) if len(processed_images) > 1 else processed_images[0]
-<<<<<<< HEAD
 
     def pad_images(self, images, max_num_images):
         if len(images) < max_num_images:
@@ -303,8 +239,6 @@
             padded_images = torch.cat([images, torch.zeros(pad_size, *images.size()[1:])], dim=0)
             return padded_images
         return images
-=======
->>>>>>> bcc2e41b
 
     def batch(self, samples: List[ImageTaskSample]) -> ImageTaskBatch:
         batch = ImageTaskBatch(
@@ -340,11 +274,8 @@
         else:
             raise ValueError(f"Conversation template `{self.conv_template}` is not supported in Neva now.")
 
-<<<<<<< HEAD
-=======
-
-
->>>>>>> bcc2e41b
+
+
     def encode_batch(self, batch: ImageTaskBatch) -> dict:
         raw = dataclasses.asdict(batch)
         return raw
