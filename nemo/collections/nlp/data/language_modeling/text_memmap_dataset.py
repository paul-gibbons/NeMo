# Copyright (c) 2022, NVIDIA CORPORATION.  All rights reserved.
#
# Licensed under the Apache License, Version 2.0 (the "License");
# you may not use this file except in compliance with the License.
# You may obtain a copy of the License at
#
#     http://www.apache.org/licenses/LICENSE-2.0
#
# Unless required by applicable law or agreed to in writing, software
# distributed under the License is distributed on an "AS IS" BASIS,
# WITHOUT WARRANTIES OR CONDITIONS OF ANY KIND, either express or implied.
# See the License for the specific language governing permissions and
# limitations under the License.

import datetime
import json
import multiprocessing as mp
import os
import pickle
import time
from functools import partial

import numpy as np
import torch

from nemo.core import Dataset
from nemo.utils import logging

__all__ = ['TextMemMapDataset', 'CSVMemMapDataset', 'build_index_files']
__idx_version__ = '0.2'  # index file version
__idx_suffix__ = 'idx'  # index file suffix


def _build_index_from_memdata(fn, newline_int):
    """
    Build index of delimiter positions between samples in memmap.
    Can be provided externally.
    
    Returns a 1D array of ints.
    """
    # use memmap to read file
    mdata = np.memmap(fn, dtype=np.uint8, mode='r')
    # find newline positions
    midx = np.where(mdata == newline_int)[0]
    midx_dtype = midx.dtype
    # make sure to account for all data
    midx = midx.tolist()
    # add last item in case there is no new-line at the end of the file
    if (len(midx) == 0) or (midx[-1] + 1 != len(mdata)):
        midx = midx + [len(mdata) + 1]

    # remove empty lines from end of file
    while len(midx) > 1 and (midx[-1] - midx[-2]) < 2:
        midx.pop(-1)
    midx = np.asarray(midx, dtype=midx_dtype)

    # free memmap
    mdata._mmap.close()
    del mdata

    return midx


class TextMemMapDataset(Dataset):
    """
    Allow per-line lazy access to multiple text files using numpy memmap.
    """

    def __init__(
        self,
        dataset_paths,
        newline_int=10,
        header_lines=0,
        workers=None,
        tokenizer=None,
        sort_dataset_paths=True,
        build_index_fn=_build_index_from_memdata,
    ):
        """
        build_index_fn - a callable build_index_fn(fn, newline_int) -> midx [np.array] that returns the index of newlines in a file fn
                         must be pickleable (to be used in multiprocessing.Pool.map)
        """
        super().__init__()
        self.mdata_midx_list = []

        # Make a single string into a list
        if isinstance(dataset_paths, str):
            dataset_paths = [dataset_paths]

        if len(dataset_paths) < 1:
            raise ValueError("files_list must contain at leat one file name")

        self._newline_int = newline_int
        # skip first N lines
        self._header_lines = header_lines
        self._files_list = dataset_paths
        self._worker = workers
        self.tokenizer = tokenizer
        self._sort_dataset_paths = sort_dataset_paths

        if sort_dataset_paths:
            self._files_list = sorted(self._files_list)

        logging.info(f"Building data files")
        # load all files into memmap
        is_ditributed = torch.distributed.is_available() and torch.distributed.is_initialized()

        if not is_ditributed or (is_ditributed and torch.distributed.get_rank() == 0):
            build_index_files(dataset_paths, newline_int, workers=self._worker, build_index_fn=build_index_fn)

        if is_ditributed:
            torch.distributed.barrier()

        logging.info(f"Loading data files")
        start_time = time.time()
        mdata_midx_list = [self.load_file(fn) for fn in self._files_list]
        logging.info(
            f'Time loading {len(mdata_midx_list)} mem-mapped files: {datetime.timedelta(seconds=time.time() - start_time)}'
        )

        logging.info("Computing global indices")
        midx_bins = np.cumsum([(len(midx) - header_lines) for _, midx in mdata_midx_list])

        self.midx_bins = midx_bins
        self.mdata_midx_list = mdata_midx_list

        # figure out size of the dataset
        self._size = self.midx_bins[-1]

    def __del__(self):
        if self.mdata_midx_list:
            for mdata, midx in self.mdata_midx_list:
                mdata._mmap.close()

    def __len__(self):
        return self._size

    def __getitem__(self, idx):
        """
        Return a string from binary memmap
        """
        if (idx >= len(self)) or (idx < 0):
            raise IndexError(f"Index {idx} if out of dataset range with {len(self)} samples")

        # Identify the file containing the record
        file_id = np.digitize(idx, self.midx_bins, right=False)
        base_idx = self.midx_bins[file_id - 1] if file_id > 0 else 0
        file_idx = idx - base_idx + self._header_lines
        mdata, midx = self.mdata_midx_list[file_id]
        # load sample
        if file_idx == 0:
            i = 0
            j = midx[0]
        else:
            i = midx[file_idx - 1] + 1  # ignore newline
            j = midx[file_idx]

        # fetch sample from memmap

        sample = self._fetch_sample_from_memmap(mdata, i, j)
        # parse raw text (e.g., tokenize)
        data = self._build_data_from_text(sample)

        return data

    def _fetch_sample_from_memmap(self, mdata, i, j):
        """Fetchs the text sample. Can be overriden by child-classes to support loading of partial samples and alternative decode methods"""
        # load text sample by slicing memmap data[i:j]
        text = mdata[i:j].tobytes().decode("utf-8")

        return text

    def _build_data_from_text(self, text):
        """Allows child-classes to modify the parsing of raw text, prior to tokenization"""
        # tokenize text if tokenizer is given
        if self.tokenizer is not None:
            data = self.tokenizer.text_to_ids(text)
        else:
            data = text

        return data

    def load_file(self, fn):
        """
        Loads a text file as np.int8.

        Returns:
            mdata - memorymap of np.int8
            midx - indices pointing to the end-of-line (or end of file) position
            size - number of lines in file
        """
        logging.info(f"Loading {fn}")
        idx_fn = f"{fn}.{__idx_suffix__}"

        # create data map
        mdata = np.memmap(fn, dtype=np.uint8, mode='r')

        if os.path.exists(idx_fn + ".npy"):
            # load index file into memory map
            midx = np.load(idx_fn + ".npy", allow_pickle=True, mmap_mode='r')
            # test for header
            if len(midx) < self._header_lines:
                raise RuntimeError(f"Missing header, expected {self._header_lines} header lines")

            # load meta info
            idx_info_dict = pickle.load(open(idx_fn + ".info", 'rb'))
            # test for mismatch in expected newline_int
            if 'newline_int' in idx_info_dict:
                newline_int = idx_info_dict['newline_int']
                if self._newline_int != newline_int:
                    logging.warning(
                        f"Mismatch in newline_int, expected = {self._newline_int} but loaded {newline_int}"
                    )

            # test for version mismatch (useful to force recreation of index files)
            idx_version = idx_info_dict.get('version', '0.0')
            if __idx_version__ != idx_version:
                raise RuntimeError(
                    f"Version mismatch: Please delete existing '.{__idx_suffix__}' files. Expected version = {__idx_version__}, but file version = {idx_version}. File path = {idx_fn}"
                )
        else:
            raise ValueError(f'Memory Map for {fn} is not found')

        return (mdata, midx)


class CSVMemMapDataset(TextMemMapDataset):
    """
    Allow per-line lazy access to multiple text files using numpy memmap.
    """

    def __init__(
        self,
        dataset_paths,
        newline_int=10,
        header_lines=1,
        workers=None,
        tokenizer=None,
        sort_dataset_paths=True,
        data_col=1,
        data_sep=',',
    ):
        super().__init__(
            dataset_paths=dataset_paths,
            newline_int=newline_int,
            header_lines=header_lines,
            workers=workers,
            tokenizer=tokenizer,
            sort_dataset_paths=sort_dataset_paths,
        )
        self._data_col = data_col
        self._data_sep = data_sep

    def _build_data_from_text(self, text):
        """Return a CSV field from text"""
        # get CSV field
        text = text.split(self._data_sep)[self._data_col]
        # tokenize
        return super()._build_data_from_text(text)


<<<<<<< HEAD
class JSONLMemMapDataset(TextMemMapDataset):
    """
    Memory-mapped iteration over a JSONL file.
    """

    def __init__(
        self, dataset_paths, newline_int=10, header_lines=1, workers=None, tokenizer=None, sort_dataset_paths=True,
    ):
        super().__init__(
            dataset_paths=dataset_paths,
            newline_int=newline_int,
            header_lines=header_lines,
            workers=workers,
            tokenizer=tokenizer,
            sort_dataset_paths=sort_dataset_paths,
        )

    def _build_data_from_text(self, text):
        """Return a dictionary of data based on a single JSON line."""
        return json.loads(text)


def _build_memmap_index_files(newline_int, fn):
=======
def _build_memmap_index_files(newline_int, build_index_fn, fn):
>>>>>>> 3beba514
    """Helper function to build an index file"""
    idx_fn = f"{fn}.{__idx_suffix__}"

    # create data map
    if os.path.exists(idx_fn + ".npy"):
        return False
    else:
        logging.info(f"Building indexing for fn = {fn}")
        # find all newline positions
        midx = build_index_fn(fn, newline_int)
        # validate midx
        midx = np.asarray(midx)
        if not np.issubdtype(midx.dtype, np.integer):
            raise TypeError(f"midx must be an integer array, but got type = {midx.dtype}")

        # create e metadata file
        data = dict(newline_int=newline_int, version=__idx_version__)

        # save index as numpy array to enable memmap reading
        logging.info(f"Saving idx file = {idx_fn}.npy")
        np.save(idx_fn + ".npy", midx, allow_pickle=True)
        logging.info(f"Saving metadata file = {idx_fn}.info")
        pickle.dump(data, open(idx_fn + ".info", "wb"))

        return True


def build_index_files(dataset_paths, newline_int, workers=None, build_index_fn=_build_index_from_memdata):
    """Auxiliary method to build multiple index files"""
    if len(dataset_paths) < 1:
        raise ValueError("files_list must contain at leat one file name")

    if workers is None:
        workers = max(1, os.cpu_count() // 2)

    logging.info(f"Processing {len(dataset_paths)} data files using {workers} workers")
    # load all files into memmap
    start_time = time.time()
    with mp.Pool(workers) as p:
        build_status = p.map(partial(_build_memmap_index_files, newline_int, build_index_fn), dataset_paths)

    logging.info(
        f'Time building {sum(build_status)} / {len(build_status)} mem-mapped files: {datetime.timedelta(seconds=time.time() - start_time)}'
    )<|MERGE_RESOLUTION|>--- conflicted
+++ resolved
@@ -259,7 +259,6 @@
         return super()._build_data_from_text(text)
 
 
-<<<<<<< HEAD
 class JSONLMemMapDataset(TextMemMapDataset):
     """
     Memory-mapped iteration over a JSONL file.
@@ -282,10 +281,7 @@
         return json.loads(text)
 
 
-def _build_memmap_index_files(newline_int, fn):
-=======
 def _build_memmap_index_files(newline_int, build_index_fn, fn):
->>>>>>> 3beba514
     """Helper function to build an index file"""
     idx_fn = f"{fn}.{__idx_suffix__}"
 
