# Copyright (c) 2020, NVIDIA CORPORATION.  All rights reserved.
#
# Licensed under the Apache License, Version 2.0 (the "License");
# you may not use this file except in compliance with the License.
# You may obtain a copy of the License at
#
#     http://www.apache.org/licenses/LICENSE-2.0
#
# Unless required by applicable law or agreed to in writing, software
# distributed under the License is distributed on an "AS IS" BASIS,
# WITHOUT WARRANTIES OR CONDITIONS OF ANY KIND, either express or implied.
# See the License for the specific language governing permissions and
# limitations under the License.
from abc import ABC, abstractmethod
from typing import Any, Dict, List, Optional, Tuple

import torch

from nemo.collections.asr.parts.utils.rnnt_utils import Hypothesis
from nemo.core import NeuralModule


class AbstractRNNTJoint(NeuralModule, ABC):
    """
    An abstract RNNT Joint framework, which can possibly integrate with GreedyRNNTInfer and BeamRNNTInfer classes.
    Represents the abstract RNNT Joint network, which accepts the acoustic model and prediction network
    embeddings in order to compute the joint of the two prior to decoding the output sequence.
    """

    @abstractmethod
    def joint_after_projection(self, f: torch.Tensor, g: torch.Tensor) -> Any:
        """
        Compute the joint step of the network after the projection step.
        Args:
            f: Output of the Encoder model after projection. A torch.Tensor of shape [B, T, H]
            g: Output of the Decoder model (Prediction Network) after projection. A torch.Tensor of shape [B, U, H]

        Returns:
            Logits / log softmaxed tensor of shape (B, T, U, V + 1).
            Arbitrary return type, preferably torch.Tensor, but not limited to (e.g., see HatJoint)
        """
        raise NotImplementedError()

    @abstractmethod
    def project_encoder(self, encoder_output: torch.Tensor) -> torch.Tensor:
        """
        Project the encoder output to the joint hidden dimension.

        Args:
            encoder_output: A torch.Tensor of shape [B, T, D]

        Returns:
            A torch.Tensor of shape [B, T, H]
        """
        raise NotImplementedError()

    @abstractmethod
    def project_prednet(self, prednet_output: torch.Tensor) -> torch.Tensor:
        """
        Project the Prediction Network (Decoder) output to the joint hidden dimension.

        Args:
            prednet_output: A torch.Tensor of shape [B, U, D]

        Returns:
            A torch.Tensor of shape [B, U, H]
        """
        raise NotImplementedError()

    def joint(self, f: torch.Tensor, g: torch.Tensor) -> torch.Tensor:
        """
        Compute the joint step of the network.

        Here,
        B = Batch size
        T = Acoustic model timesteps
        U = Target sequence length
        H1, H2 = Hidden dimensions of the Encoder / Decoder respectively
        H = Hidden dimension of the Joint hidden step.
        V = Vocabulary size of the Decoder (excluding the RNNT blank token).

        NOTE:
            The implementation of this model is slightly modified from the original paper.
            The original paper proposes the following steps :
            (enc, dec) -> Expand + Concat + Sum [B, T, U, H1+H2] -> Forward through joint hidden [B, T, U, H] -- *1
            *1 -> Forward through joint final [B, T, U, V + 1].

            We instead split the joint hidden into joint_hidden_enc and joint_hidden_dec and act as follows:
            enc -> Forward through joint_hidden_enc -> Expand [B, T, 1, H] -- *1
            dec -> Forward through joint_hidden_dec -> Expand [B, 1, U, H] -- *2
            (*1, *2) -> Sum [B, T, U, H] -> Forward through joint final [B, T, U, V + 1].

        Args:
            f: Output of the Encoder model. A torch.Tensor of shape [B, T, H1]
            g: Output of the Decoder model. A torch.Tensor of shape [B, U, H2]

        Returns:
            Logits / log softmaxed tensor of shape (B, T, U, V + 1).
        """
        return self.joint_after_projection(self.project_encoder(f), self.project_prednet(g))

    @property
    def num_classes_with_blank(self):
        raise NotImplementedError()

    @property
    def num_extra_outputs(self):
        raise NotImplementedError()


class AbstractRNNTDecoder(NeuralModule, ABC):
    """
    An abstract RNNT Decoder framework, which can possibly integrate with GreedyRNNTInfer and BeamRNNTInfer classes.
    Represents the abstract RNNT Prediction/Decoder stateful network, which performs autoregressive decoding
    in order to construct the output sequence.

    Args:
        vocab_size: Size of the vocabulary, excluding the RNNT blank token.
        blank_idx: Index of the blank token. Can be 0 or size(vocabulary).
        blank_as_pad: Bool flag, whether to allocate an additional token in the Embedding layer
            of this module in order to treat all RNNT `blank` tokens as pad tokens, thereby letting
            the Embedding layer batch tokens more efficiently.

            It is mandatory to use this for certain Beam RNNT Infer methods - such as TSD, ALSD.
            It is also more efficient to use greedy batch decoding with this flag.
    """

    def __init__(self, vocab_size, blank_idx, blank_as_pad):
        super().__init__()

        self.vocab_size = vocab_size
        self.blank_idx = blank_idx  # first or last index of vocabulary
        self.blank_as_pad = blank_as_pad

        if blank_idx not in [0, vocab_size]:
            raise ValueError("`blank_idx` must be either 0 or the final token of the vocabulary")

    @abstractmethod
    def predict(
        self,
        y: Optional[torch.Tensor] = None,
        state: Optional[torch.Tensor] = None,
        add_sos: bool = False,
        batch_size: Optional[int] = None,
    ) -> Tuple[torch.Tensor, List[torch.Tensor]]:
        """
        Stateful prediction of scores and state for a (possibly null) tokenset.
        This method takes various cases into consideration :
        - No token, no state - used for priming the RNN
        - No token, state provided - used for blank token scoring
        - Given token, states - used for scores + new states

        Here:
        B - batch size
        U - label length
        H - Hidden dimension size of RNN
        L - Number of RNN layers

        Args:
            y: Optional torch tensor of shape [B, U] of dtype long which will be passed to the Embedding.
                If None, creates a zero tensor of shape [B, 1, H] which mimics output of pad-token on Embedding.

            state: An optional list of states for the RNN. Eg: For LSTM, it is the state list length is 2.
                Each state must be a tensor of shape [L, B, H].
                If None, and during training mode and `random_state_sampling` is set, will sample a
                normal distribution tensor of the above shape. Otherwise, None will be passed to the RNN.

            add_sos: bool flag, whether a zero vector describing a "start of signal" token should be
                prepended to the above "y" tensor. When set, output size is (B, U + 1, H).

            batch_size: An optional int, specifying the batch size of the `y` tensor.
                Can be infered if `y` and `state` is None. But if both are None, then batch_size cannot be None.

        Returns:
            A tuple  (g, hid) such that -

            If add_sos is False:
                g: (B, U, H)
                hid: (h, c) where h is the final sequence hidden state and c is the final cell state:
                    h (tensor), shape (L, B, H)
                    c (tensor), shape (L, B, H)

            If add_sos is True:
                g: (B, U + 1, H)
                hid: (h, c) where h is the final sequence hidden state and c is the final cell state:
                    h (tensor), shape (L, B, H)
                    c (tensor), shape (L, B, H)

        """
        raise NotImplementedError()

    @abstractmethod
    def initialize_state(self, y: torch.Tensor) -> List[torch.Tensor]:
        """
        Initialize the state of the RNN layers, with same dtype and device as input `y`.

        Args:
            y: A torch.Tensor whose device the generated states will be placed on.

        Returns:
            List of torch.Tensor, each of shape [L, B, H], where
                L = Number of RNN layers
                B = Batch size
                H = Hidden size of RNN.
        """
        raise NotImplementedError()

    @abstractmethod
    def score_hypothesis(
        self, hypothesis: Hypothesis, cache: Dict[Tuple[int], Any]
    ) -> Tuple[torch.Tensor, List[torch.Tensor], torch.Tensor]:
        """
        Similar to the predict() method, instead this method scores a Hypothesis during beam search.
        Hypothesis is a dataclass representing one hypothesis in a Beam Search.

        Args:
            hypothesis: Refer to rnnt_utils.Hypothesis.
            cache: Dict which contains a cache to avoid duplicate computations.

        Returns:
            Returns a tuple (y, states, lm_token) such that:
            y is a torch.Tensor of shape [1, 1, H] representing the score of the last token in the Hypothesis.
            state is a list of RNN states, each of shape [L, 1, H].
            lm_token is the final integer token of the hypothesis.
        """
        raise NotImplementedError()

    def batch_score_hypothesis(
        self, hypotheses: List[Hypothesis], cache: Dict[Tuple[int], Any], batch_states: List[torch.Tensor]
    ) -> Tuple[torch.Tensor, List[torch.Tensor], torch.Tensor]:
        """
        Used for batched beam search algorithms. Similar to score_hypothesis method.

        Args:
            hypothesis: List of Hypotheses. Refer to rnnt_utils.Hypothesis.
            cache: Dict which contains a cache to avoid duplicate computations.
            batch_states: List of torch.Tensor which represent the states of the RNN for this batch.
                Each state is of shape [L, B, H]

        Returns:
            Returns a tuple (b_y, b_states, lm_tokens) such that:
            b_y is a torch.Tensor of shape [B, 1, H] representing the scores of the last tokens in the Hypotheses.
            b_state is a list of list of RNN states, each of shape [L, B, H].
                Represented as B x List[states].
            lm_token is a list of the final integer tokens of the hypotheses in the batch.
        """
        raise NotImplementedError()

    def batch_initialize_states(self, batch_states: List[torch.Tensor], decoder_states: List[List[torch.Tensor]]):
        """
        Create batch of decoder states.

       Args:
           batch_states (list): batch of decoder states
              ([L x (B, H)], [L x (B, H)])

           decoder_states (list of list): list of decoder states
               [B x ([L x (1, H)], [L x (1, H)])]

       Returns:
           batch_states (tuple): batch of decoder states
               ([L x (B, H)], [L x (B, H)])
       """
        raise NotImplementedError()

    def batch_select_state(self, batch_states: List[torch.Tensor], idx: int) -> List[List[torch.Tensor]]:
        """Get decoder state from batch of states, for given id.

        Args:
            batch_states (list): batch of decoder states
                ([L x (B, H)], [L x (B, H)])

            idx (int): index to extract state from batch of states

        Returns:
            (tuple): decoder states for given id
                ([L x (1, H)], [L x (1, H)])
        """
        raise NotImplementedError()

    @classmethod
    def batch_replace_states_mask(
        cls, src_states: list[torch.Tensor], dst_states: list[torch.Tensor], mask: torch.Tensor,
    ):
<<<<<<< HEAD
        """Replace states in dst_states with states from src_states using the mask"""
=======
        """Replace states in dst_states with states from src_states using the mask, in a way that does not synchronize with the CPU"""
>>>>>>> 05d5218c
        raise NotImplementedError()

    def batch_split_states(self, batch_states: list[torch.Tensor]) -> list[list[torch.Tensor]]:
        """
        Split states into a list of states.
        Useful for splitting the final state for converting results of the decoding algorithm to Hypothesis class.
        """
        raise NotImplementedError()

    def batch_concat_states(self, batch_states: List[List[torch.Tensor]]) -> List[torch.Tensor]:
        """Concatenate a batch of decoder state to a packed state.

        Args:
            batch_states (list): batch of decoder states
                B x ([L x (H)], [L x (H)])

        Returns:
            (tuple): decoder states
                (L x B x H, L x B x H)
        """
        raise NotImplementedError()

    def batch_copy_states(
        self,
        old_states: List[torch.Tensor],
        new_states: List[torch.Tensor],
        ids: List[int],
        value: Optional[float] = None,
    ) -> List[torch.Tensor]:
        """Copy states from new state to old state at certain indices.
        
        Args:
            old_states(list): packed decoder states
                (L x B x H, L x B x H)

            new_states: packed decoder states
                (L x B x H, L x B x H)

            ids (list): List of indices to copy states at.

            value (optional float): If a value should be copied instead of a state slice, a float should be provided

        Returns:
            batch of decoder states with partial copy at ids (or a specific value).
                (L x B x H, L x B x H)
        """
        raise NotImplementedError()

    def mask_select_states(self, states: Any, mask: torch.Tensor) -> Any:
        """
        Return states by mask selection
        Args:
            states: states for the batch (preferably a list of tensors, but not limited to)
            mask: boolean mask for selecting states; batch dimension should be the same as for states

        Returns:
            states filtered by mask (same type as `states`)
        """
        raise NotImplementedError()<|MERGE_RESOLUTION|>--- conflicted
+++ resolved
@@ -282,11 +282,7 @@
     def batch_replace_states_mask(
         cls, src_states: list[torch.Tensor], dst_states: list[torch.Tensor], mask: torch.Tensor,
     ):
-<<<<<<< HEAD
-        """Replace states in dst_states with states from src_states using the mask"""
-=======
         """Replace states in dst_states with states from src_states using the mask, in a way that does not synchronize with the CPU"""
->>>>>>> 05d5218c
         raise NotImplementedError()
 
     def batch_split_states(self, batch_states: list[torch.Tensor]) -> list[list[torch.Tensor]]:
