--- conflicted
+++ resolved
@@ -930,21 +930,12 @@
                 width_patch_dim = media_tensors[0].shape[2] // patch_dim
 
                 if self.multimodal_cfg['mm_mlp_adapter_type'] == 'mlp_downsample':
-<<<<<<< HEAD
                     if height_patch_dim % 2 != 0:
                         height_patch_dim += 1
                     if width_patch_dim % 2 != 0:
                         width_patch_dim += 1
 
                 cur_token_len = height_patch_dim * width_patch_dim
-=======
-                    if (media_tensors[0].shape[1] // patch_dim) % 2 != 0 or (
-                        media_tensors[0].shape[2] // patch_dim
-                    ) % 2 != 0:
-                        patch_dim += 1
-
-                cur_token_len = (media_tensors[0].shape[1] // patch_dim) * (media_tensors[0].shape[2] // patch_dim)
->>>>>>> ed4e9eb3
 
                 sources = preprocess_multimodal(
                     copy.deepcopy(sources),
@@ -1005,7 +996,6 @@
                 width_patch_dim = media_tensors[0].shape[-1] // patch_dim
 
                 if self.multimodal_cfg['mm_mlp_adapter_type'] == 'mlp_downsample':
-<<<<<<< HEAD
                     if height_patch_dim % 2 != 0:
                         height_patch_dim += 1
                     if width_patch_dim % 2 != 0:
@@ -1013,15 +1003,6 @@
 
                 cur_token_len = height_patch_dim * width_patch_dim
                 
-=======
-                    if (media_tensors[0].shape[-1] // patch_dim) % 2 != 0 or (
-                        media_tensors[0].shape[-2] // patch_dim
-                    ) % 2 != 0:
-                        patch_dim += 1
-
-                cur_token_len = (media_tensors[0].shape[-1] // patch_dim) * (media_tensors[0].shape[-2] // patch_dim)
-
->>>>>>> ed4e9eb3
                 sources = preprocess_multimodal(
                     copy.deepcopy(sources),
                     self.multimodal_cfg,
