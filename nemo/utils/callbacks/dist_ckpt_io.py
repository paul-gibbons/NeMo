# Copyright (c) 2024, NVIDIA CORPORATION.  All rights reserved.
#
# Licensed under the Apache License, Version 2.0 (the "License");
# you may not use this file except in compliance with the License.
# You may obtain a copy of the License at
#
#     http://www.apache.org/licenses/LICENSE-2.0
#
# Unless required by applicable law or agreed to in writing, software
# distributed under the License is distributed on an "AS IS" BASIS,
# WITHOUT WARRANTIES OR CONDITIONS OF ANY KIND, either express or implied.
# See the License for the specific language governing permissions and
# limitations under the License.

import os
import shutil
from abc import ABC, abstractmethod
from contextlib import contextmanager
from time import time
from typing import Any, Dict, Optional

import pytorch_lightning as pl
from lightning_fabric.plugins import CheckpointIO
from lightning_fabric.utilities.cloud_io import get_filesystem
from lightning_fabric.utilities.types import _PATH
from pytorch_lightning import Callback
from pytorch_lightning.plugins.io.wrapper import _WrappingCheckpointIO

from nemo.utils import logging

try:
    from megatron.core import dist_checkpointing
    from megatron.core.dist_checkpointing.dict_utils import extract_matching_values
    from megatron.core.dist_checkpointing.mapping import ShardedBase
    from megatron.core.dist_checkpointing.strategies import tensorstore

    from nemo.utils.callbacks.torch_dist_async import AsyncCallsQueue, AsyncRequest, TorchDistAsyncSaveShardedStrategy

    HAVE_MEGATRON_CORE = True

except (ImportError, ModuleNotFoundError) as IMPORT_ERROR_EXC:

    HAVE_MEGATRON_CORE = False
    IMPORT_ERROR = "megatron-core was not found. Please see the NeMo README for installation instructions: https://github.com/NVIDIA/NeMo#megatron-gpt."


@contextmanager
def _debug_time(name: str):
    """Simple context manager for timing functions/code blocks."""
    start = time()
    try:
        yield
    finally:
        logging.debug(f'{name} took {time() - start:.3f}s')


class AsyncCompatibleCheckpointIO(CheckpointIO, ABC):
    """CheckpointIO that can be used together with async saving.

    Differs from the regular CheckpointIO only by the `save_checkpoint`
    return type. The `save_checkpoint` method itself is synchronous, but returns
    callbacks that can be performed asynchronously.
    """

    @abstractmethod
    def save_checkpoint(
        self, checkpoint: Dict[str, Any], path: _PATH, storage_options: Optional[Any] = None
    ) -> 'AsyncRequest':
        raise NotImplementedError


class AsyncFinalizableCheckpointIO(_WrappingCheckpointIO):
    """CheckpointIO wrapper for async checkpoint saving and synchronous finalization.

    Runs main part of the checkpoint save in a separate process (not thread as the PTL
    AsyncCheckpointIO does). Allows to perform a (synchronous) finalization
    function after all ranks finish checkpoint saving.

    NOTE: for correctness, this plugin must be used together with the
    AsyncFinalizerCallback callback which performs the finalization checks.

    Args:
        checkpoint_io (CheckpointIO): wrapped checkpoint_io object. Must be
            of type AsyncCompatibleCheckpointIO.
    Requires the underlying checkpoint_io.save_checkpoint to return save_fn, save_args, finalize_fn.
    """

    def __init__(self, checkpoint_io: AsyncCompatibleCheckpointIO) -> None:
        if not HAVE_MEGATRON_CORE:
            raise ImportError(IMPORT_ERROR) from IMPORT_ERROR_EXC
        if not isinstance(checkpoint_io, AsyncCompatibleCheckpointIO):
            raise ValueError(f'Incompatible wrapped checkpoint_io type: {type(checkpoint_io)}')

        super().__init__(checkpoint_io)
        self.async_calls_queue = AsyncCallsQueue()

    def save_checkpoint(self, checkpoint: Dict[str, Any], path: _PATH, storage_options: Optional[Any] = None) -> None:
        """Executes async request returned from the underlying checkpoint_io asynchronously.

        Requires the underlying checkpoint_io.save_checkpoint to return an AsyncRequest.
        It is then applied with `self.async_calls_queue` asynchronously.

        Args:
            checkpoint (Dict[str, Any]): checkpoint to save. Passed to underlying
                checkpoint_io without modifications.
            path (_PATH): path to save the checkpoint. Passed to underlying
                checkpoint_io without modifications.
            storage_options (Any, optional): storage control modifiers. This class
                consumed the `finalize_fn` parameter (if any), which is expected to be
                a callback and is appended to async finalization functions.

        Applies underlying checkpoint_io finalize callback first, then the external one (postfix order).
        """
        external_finalize_fn = (storage_options or {}).pop('finalize_fn', None)
        assert isinstance(self.checkpoint_io, AsyncCompatibleCheckpointIO), type(self.checkpoint_io)
        async_request = self.checkpoint_io.save_checkpoint(checkpoint, path, storage_options)
        if external_finalize_fn is not None:
            async_request.add_finalize_fn(external_finalize_fn)
        call_idx = self.async_calls_queue.schedule_async_request(async_request)
        logging.debug(f'Scheduled an async call #{call_idx}')

    @_debug_time('AsyncFinalizableCheckpointIO.maybe_finalize_save_checkpoint')
    def maybe_finalize_save_checkpoint(self, blocking: bool = False):
        """Performs checkpoint finalization (if possible).

        Args:
            blocking (bool, optional): if True, waits until all async saves are
                completed. Otherwise, finalizes only those async calls which are
                already done on all ranks. Defaults to False.
        """
        call_idx_finalized = self.async_calls_queue.maybe_finalize_async_calls(blocking)
        if call_idx_finalized:
            logging.debug(f'Finalized async calls: {[f"#{idx}" for idx in call_idx_finalized]}')
        return len(call_idx_finalized) > 0

    def teardown(self) -> None:
        """Warns if there are any pending checkpoint saves."""
        super().teardown()
        if self.async_calls_queue.get_num_unfinalized_calls() > 0:
            # Can't do finalization now because some ranks might be lost
            logging.warning('Some async checkpoint saves might be not finalized properly.')


class AsyncFinalizerCallback(Callback):
    """Callback which finalizes async saves initiated by the AsyncFinalizableCheckpointIO.

    Tries to perform non-blocking finalization on train_batch_end and train_epoch_end.
    On train_end performs a blocking finalization of all pending checkpoints.
    """

    def on_train_batch_end(self, trainer: "pl.Trainer", *args, **kwargs) -> None:
        self._get_checkpoint_io(trainer).maybe_finalize_save_checkpoint(blocking=False)

    def on_train_epoch_end(self, trainer: "pl.Trainer", *args, **kwargs) -> None:
        self._get_checkpoint_io(trainer).maybe_finalize_save_checkpoint(blocking=False)

    def on_train_end(self, trainer: "pl.Trainer", *args, **kwargs) -> None:
        checkpoint_io = self._get_checkpoint_io(trainer)
        if checkpoint_io.async_calls_queue.get_num_unfinalized_calls() > 0:
            logging.info('Pending async checkpoint saves. Finalizing them synchronously now')
        self._get_checkpoint_io(trainer).maybe_finalize_save_checkpoint(blocking=True)

    def _get_checkpoint_io(self, trainer) -> AsyncFinalizableCheckpointIO:
        checkpoint_io = trainer.strategy.checkpoint_io
        if not isinstance(checkpoint_io, AsyncFinalizableCheckpointIO):
            raise ValueError(f'Async finalizer requires an async compatible CheckpointIO, got: {checkpoint_io}')
        return checkpoint_io


class DistributedCheckpointIO(AsyncCompatibleCheckpointIO):
    """CheckpointIO for a distributed checkpoint format.

    Args:
        save_ckpt_format (str): Distributed checkpoint format to use for checkpoint saving.
        load_directly_on_device (bool, optional): if True, loads the weights directly
            on GPU. Has effect only for `zarr` based checkpoints (PyT Distributed
            always loads on device). Defaults to True.
        async_save (bool): whether to save asynchronously. Should be set to True if
            this class will be wrapped with AsyncFinalizableCheckpointIO.
    """

    def __init__(
        self,
        save_ckpt_format: str,
        load_directly_on_device: bool = True,
        async_save: bool = False,
    ):
        super().__init__()
        if not HAVE_MEGATRON_CORE:
            raise ImportError(IMPORT_ERROR) from IMPORT_ERROR_EXC

        self.save_ckpt_format = save_ckpt_format
        self.load_directly_on_device = load_directly_on_device
        self.async_save = async_save
        self.save_sharded_strategy = self._determine_dist_ckpt_save_strategy()

    @classmethod
    def from_config(cls, model_cfg: dict, async_save: bool = False):
        """Instantiates a DistributedCheckpointIO from a config dict.

        Args:
            model_cfg (dict): model config dict. Most of the configuration
                is extracted from this config.
            async_save (bool, optional): async_save flag is not part of the model config,
                it should be provided separately. Defaults to False.
        """
        return cls(
            save_ckpt_format=model_cfg.get('dist_ckpt_format', 'zarr'),
            load_directly_on_device=model_cfg.get('dist_ckpt_load_on_device', True),
            async_save=async_save,
        )

    @_debug_time('DistributedCheckpointIO.save_checkpoint')
    def save_checkpoint(
        self, checkpoint: Dict[str, Any], path: _PATH, storage_options: Optional[Any] = None
    ) -> Optional['AsyncRequest']:
        """Saves a distributed checkpoint. Creates the checkpoint root directory if doesn't exist.

        Args:
            checkpoint (Dict[str, Any]): sharded state dict to save
            path (_PATH): checkpoint directory
            storage_options (Any, optional): Optional parameters when saving the checkpoint
        """
        fs = get_filesystem(path)
        fs.makedirs(path, exist_ok=True)

        dist_checkpointing.save(
            sharded_state_dict=checkpoint, checkpoint_dir=path, sharded_strategy=self.save_sharded_strategy
        )
        if not self.async_save:
            return None
        # NOTE: this logic will be simplified in MCore v0.7
        assert self.save_sharded_strategy.async_request is not None
        async_request = self.save_sharded_strategy.async_request
        self.save_sharded_strategy.async_request = None
        return async_request

    @_debug_time('DistributedCheckpointIO.load_checkpoint')
    def load_checkpoint(
        self,
        path: _PATH,
        map_location: Optional[Any] = None,
        sharded_state_dict: Dict[str, Any] = None,
        strict: Optional[bool] = True,
        validate_access_integrity: Optional[bool] = True,
    ) -> Dict[str, Any]:
        """Loads a distributed checkpoint.

        Args:
            path (_PATH): checkpoint directory
            map_location (Any, optional): required to be None in this implementation
            sharded_state_dict (Dict[str, Any], optional): state dict which
                defines the loading procedure for the distributed checkpoint.
                Defaults to None to comply with the CheckpointIO interface,
                but it's a required argument.

        Returns:
            Dist[str, Any]: loaded checkpoint.
        """
        if sharded_state_dict is None:
            raise ValueError('DistributedCheckpointIO requires passing sharded_state_dict argument to load_checkpoint')
        if map_location is not None:
            raise ValueError('DistributedCheckpointIO doesnt handle map_location argument')

        if self.save_ckpt_format == 'zarr' and self.load_directly_on_device:
            sharded_strategy = tensorstore.TensorStoreLoadShardedStrategy(load_directly_on_device=True)
        else:
            sharded_strategy = None

        if not strict:
            sharded_state_dict = self.adjust_non_strict_load(path, sharded_state_dict)

        return dist_checkpointing.load(
<<<<<<< HEAD
<<<<<<< HEAD
            sharded_state_dict=sharded_state_dict, 
            checkpoint_dir=path, 
            sharded_strategy=sharded_strategy, 
            validate_access_integrity=validate_access_integrity
=======
=======
>>>>>>> 50049f30
            sharded_state_dict=sharded_state_dict,
            checkpoint_dir=path,
            sharded_strategy=sharded_strategy,
            validate_access_integrity=False,
<<<<<<< HEAD
>>>>>>> 50049f30d (Apply isort and black reformatting)
=======
>>>>>>> 50049f30
        )

    def adjust_non_strict_load(self, path: _PATH, sharded_state_dict: Dict[str, Any]):
        ckpt_sharded_metadata = dist_checkpointing.load_tensors_metadata(path)
        loaded_keys = []
        missing_keys = []
        unexpected_keys = []

        def should_remove_missing_sharded_base(x: Any):
            if isinstance(x, ShardedBase):
                if x.key in ckpt_sharded_metadata:
                    loaded_keys.append(x.key)
                    return False
                else:
                    unexpected_keys.append(x.key)
                    return True
            return False

        _, sharded_state_dict = extract_matching_values(sharded_state_dict, should_remove_missing_sharded_base)
        logging.info(f'The following keys are not in the checkpoint and will not be loaded: {unexpected_keys}')

        # TODO: compute missing_keys by:
        #  1. all_gather_object of loaded_keys
        #  2. missing_keys = ckpt_sharded_metadata.keys() - loaded_keys
        return sharded_state_dict

    @_debug_time('DistributedCheckpointIO.remove_checkpoint')
    def remove_checkpoint(self, path: _PATH) -> None:
        """Remove a distributed checkpoint.

        Due to potentially large number of files, the implementation remove the whole directory at once.
        """
        shutil.rmtree(path, ignore_errors=True)

    def _determine_dist_ckpt_save_strategy(self):
        """Determine the saving strategy based on constructor args.

        If self.async_save is True instantiates an async PyT Dist strategy,
        otherwise relies on MCore to create a proper strategy based on ckpt format.
        """
        save_strategy = (self.save_ckpt_format, 1)
        if self.async_save:
            if save_strategy[0] != 'torch_dist':
                raise ValueError('Async dist-ckpt save supported only for torch_dist format')
            save_strategy = TorchDistAsyncSaveShardedStrategy('torch_dist', 1)

        logging.info(f'Using {save_strategy} dist-ckpt save strategy.')
        return save_strategy<|MERGE_RESOLUTION|>--- conflicted
+++ resolved
@@ -271,23 +271,10 @@
             sharded_state_dict = self.adjust_non_strict_load(path, sharded_state_dict)
 
         return dist_checkpointing.load(
-<<<<<<< HEAD
-<<<<<<< HEAD
             sharded_state_dict=sharded_state_dict, 
             checkpoint_dir=path, 
             sharded_strategy=sharded_strategy, 
             validate_access_integrity=validate_access_integrity
-=======
-=======
->>>>>>> 50049f30
-            sharded_state_dict=sharded_state_dict,
-            checkpoint_dir=path,
-            sharded_strategy=sharded_strategy,
-            validate_access_integrity=False,
-<<<<<<< HEAD
->>>>>>> 50049f30d (Apply isort and black reformatting)
-=======
->>>>>>> 50049f30
         )
 
     def adjust_non_strict_load(self, path: _PATH, sharded_state_dict: Dict[str, Any]):
