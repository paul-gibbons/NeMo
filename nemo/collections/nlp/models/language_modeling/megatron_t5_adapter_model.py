--- conflicted
+++ resolved
@@ -146,17 +146,8 @@
             'enc_inputs': processed_inputs,
         }
 
-<<<<<<< HEAD
-    def validation_step(self, dataloader_iter, batch_idx, inference=False):
-        # Check if iterator is exhausted
-        dataloader_iter, done = self._val_iterator_done(dataloader_iter)
-        if done:
-            return
-        batch = next(dataloader_iter)
-=======
     def validation_step(self, dataloader_iter):
         batch, batch_idx, _ = next(dataloader_iter)
->>>>>>> 05d5218c
         enc_input, dec_input, labels, loss_mask, enc_mask, dec_mask, position_ids, taskname_ids = batch
 
         mode = self.training
